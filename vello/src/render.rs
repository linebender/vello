--- conflicted
+++ resolved
@@ -178,12 +178,8 @@
             // is zero.
             packed.resize(size_of::<u32>(), u8::MAX);
         }
-<<<<<<< HEAD
-        let scene_buf = ResourceProxy::Buffer(recording.upload("scene", packed));
-
-=======
+      
         let scene_buf = ResourceProxy::Buffer(recording.upload("vello.scene", packed));
->>>>>>> e777e08f
         let config_buf = ResourceProxy::Buffer(
             recording.upload_uniform("vello.config", bytemuck::bytes_of(&cpu_config.gpu)),
         );
@@ -192,57 +188,10 @@
             "vello.info_bin_data_buf",
         );
         let tile_buf =
-<<<<<<< HEAD
-            ResourceProxy::new_buf(buffer_sizes.tiles.size_in_bytes().into(), "tile_buf");
+            ResourceProxy::new_buf(buffer_sizes.tiles.size_in_bytes().into(), "vello.tile_buf");
         let segments_buf =
-            ResourceProxy::new_buf(buffer_sizes.segments.size_in_bytes().into(), "segments_buf");
-        let ptcl_buf = ResourceProxy::new_buf(buffer_sizes.ptcl.size_in_bytes().into(), "ptcl_buf");
-        
-=======
-            ResourceProxy::new_buf(buffer_sizes.tiles.size_in_bytes().into(), "vello.tile_buf");
-        let segments_buf = ResourceProxy::new_buf(
-            buffer_sizes.segments.size_in_bytes().into(),
-            "vello.segments_buf",
-        );
-        let ptcl_buf =
-            ResourceProxy::new_buf(buffer_sizes.ptcl.size_in_bytes().into(), "vello.ptcl_buf");
-        let reduced_buf = ResourceProxy::new_buf(
-            buffer_sizes.path_reduced.size_in_bytes().into(),
-            "vello.reduced_buf",
-        );
-        // TODO: really only need pathtag_wgs - 1
-        recording.dispatch(
-            shaders.pathtag_reduce,
-            wg_counts.path_reduce,
-            [config_buf, scene_buf, reduced_buf],
-        );
-        let mut pathtag_parent = reduced_buf;
-        let mut large_pathtag_bufs = None;
-        let use_large_path_scan = wg_counts.use_large_path_scan && !shaders.pathtag_is_cpu;
-        if use_large_path_scan {
-            let reduced2_buf = ResourceProxy::new_buf(
-                buffer_sizes.path_reduced2.size_in_bytes().into(),
-                "vello.reduced2_buf",
-            );
-            recording.dispatch(
-                shaders.pathtag_reduce2,
-                wg_counts.path_reduce2,
-                [reduced_buf, reduced2_buf],
-            );
-            let reduced_scan_buf = ResourceProxy::new_buf(
-                buffer_sizes.path_reduced_scan.size_in_bytes().into(),
-                "reduced_scan_buf",
-            );
-            recording.dispatch(
-                shaders.pathtag_scan1,
-                wg_counts.path_scan1,
-                [reduced_buf, reduced2_buf, reduced_scan_buf],
-            );
-            pathtag_parent = reduced_scan_buf;
-            large_pathtag_bufs = Some((reduced2_buf, reduced_scan_buf));
-        }
-
->>>>>>> e777e08f
+            ResourceProxy::new_buf(buffer_sizes.segments.size_in_bytes().into(), "vello.segments_buf");
+        let ptcl_buf = ResourceProxy::new_buf(buffer_sizes.ptcl.size_in_bytes().into(), "vello.ptcl_buf");
         let tagmonoid_buf = ResourceProxy::new_buf(
             buffer_sizes.path_monoids.size_in_bytes().into(),
             "vello.tagmonoid_buf",
@@ -265,7 +214,6 @@
         );
         recording.free_resource(reduced_buf);
         recording.free_resource(path_scan_bump_buf);
-        
         let path_bbox_buf = ResourceProxy::new_buf(
             buffer_sizes.path_bboxes.size_in_bytes().into(),
             "vello.path_bbox_buf",
