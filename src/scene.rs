--- conflicted
+++ resolved
@@ -36,44 +36,9 @@
         self.encoding.reset();
     }
 
-<<<<<<< HEAD
     /// Returns the underlying raw encoding.
     pub fn encoding(&self) -> &Encoding {
         &self.encoding
-=======
-    /// Returns the the entire sequence of points in the scene fragment.
-    pub fn points(&self) -> &[[f32; 2]] {
-        if self.is_empty() {
-            &[]
-        } else {
-            bytemuck::cast_slice(&self.data.path_data)
-        }
-    }
-}
-
-/// Builder for constructing a scene or scene fragment.
-pub struct SceneBuilder<'a> {
-    scene: &'a mut Encoding,
-}
-
-impl<'a> SceneBuilder<'a> {
-    /// Creates a new builder for filling a scene. Any current content in the scene
-    /// will be cleared.
-    pub fn for_scene(scene: &'a mut Scene) -> Self {
-        Self::new(&mut scene.data)
-    }
-
-    /// Creates a new builder for filling a scene fragment. Any current content in
-    /// the fragment will be cleared.    
-    pub fn for_fragment(fragment: &'a mut SceneFragment) -> Self {
-        Self::new(&mut fragment.data)
-    }
-
-    /// Creates a new builder for constructing a scene.
-    fn new(scene: &'a mut Encoding) -> Self {
-        scene.reset();
-        Self { scene }
->>>>>>> 6f0621ea
     }
 
     /// Pushes a new layer bound by the specified shape and composed with
