--- conflicted
+++ resolved
@@ -275,11 +275,8 @@
             BindType::BufReadOnly,
             BindType::ImageRead(ImageFormat::Rgba8),
             BindType::BufReadOnly,
-<<<<<<< HEAD
-            BindType::BufReadOnly,
-=======
             BindType::ImageRead(ImageFormat::Rgba8),
->>>>>>> 8b2ea013
+            BindType::BufReadOnly,
         ],
     )?;
     Ok(FullShaders {
