--- conflicted
+++ resolved
@@ -3,17 +3,10 @@
 
 use std::f32::consts::FRAC_1_SQRT_2;
 
+use super::euler::{espc_int_approx, espc_int_inv_approx, CubicParams, EulerParams, EulerSeg};
+use super::util::{Transform, Vec2, ROBUST_EPSILON};
 use crate::cpu_dispatch::CpuBinding;
-
-<<<<<<< HEAD
-use super::util::{Transform, Vec2, ROBUST_EPSILON};
 use vello_encoding::math::f16_to_f32;
-=======
-use super::{
-    euler::{espc_int_approx, espc_int_inv_approx, CubicParams, EulerParams, EulerSeg},
-    util::{Transform, Vec2, ROBUST_EPSILON},
-};
->>>>>>> 91c945a0
 use vello_encoding::{
     BumpAllocators, ConfigUniform, LineSoup, Monoid, PathBbox, PathMonoid, PathTag, Style,
     DRAW_INFO_FLAGS_FILL_RULE_BIT,
