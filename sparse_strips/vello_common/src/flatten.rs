// Copyright 2025 the Vello Authors
// SPDX-License-Identifier: Apache-2.0 OR MIT

//! Flattening filled and stroked paths.

use crate::flatten_simd::Callback;
use crate::kurbo::{self, Affine, BezPath, PathEl, Stroke, StrokeOpts};
use alloc::vec::Vec;
use fearless_simd::{Level, Simd, simd_dispatch};
use log::warn;

pub use crate::flatten_simd::FlattenCtx;

/// The flattening tolerance.
const TOL: f64 = 0.25;

/// A point.
#[derive(Clone, Copy, Debug, PartialEq)]
pub struct Point {
    /// The x coordinate of the point.
    pub x: f32,
    /// The y coordinate of the point.
    pub y: f32,
}

impl Point {
    /// The point `(0, 0)`.
    pub const ZERO: Self = Self::new(0., 0.);

    /// Create a new point.
    pub const fn new(x: f32, y: f32) -> Self {
        Self { x, y }
    }
}

impl core::ops::Add for Point {
    type Output = Self;

    fn add(self, rhs: Self) -> Self {
        Self::new(self.x + rhs.x, self.y + rhs.y)
    }
}

impl core::ops::Sub for Point {
    type Output = Self;

    fn sub(self, rhs: Self) -> Self {
        Self::new(self.x - rhs.x, self.y - rhs.y)
    }
}

impl core::ops::Mul<f32> for Point {
    type Output = Self;

    fn mul(self, rhs: f32) -> Self {
        Self::new(self.x * rhs, self.y * rhs)
    }
}

/// A line.
#[derive(Clone, Copy, Debug)]
pub struct Line {
    /// The start point of the line.
    pub p0: Point,
    /// The end point of the line.
    pub p1: Point,
}

impl Line {
    /// Create a new line.
    pub fn new(p0: Point, p1: Point) -> Self {
        Self { p0, p1 }
    }
}

/// Flatten a filled bezier path into line segments.
pub fn fill(
    level: Level,
<<<<<<< HEAD
    path: impl IntoIterator<Item = PathEl>,
    affine: Affine,
    line_buf: &mut Vec<Line>,
) {
    fill_dispatch(level, path, affine, line_buf);
=======
    path: &BezPath,
    affine: Affine,
    line_buf: &mut Vec<Line>,
    ctx: &mut FlattenCtx,
) {
    fill_dispatch(level, path, affine, line_buf, ctx);
>>>>>>> f2a8eddc
}

simd_dispatch!(fill_dispatch(
    level,
    path: impl IntoIterator<Item = PathEl>, 
    affine: Affine,
    line_buf: &mut Vec<Line>, 
    ctx: &mut FlattenCtx
) = fill_impl);

/// Flatten a filled bezier path into line segments.
pub fn fill_impl<S: Simd>(
    simd: S,
<<<<<<< HEAD
    path: impl IntoIterator<Item = PathEl>,
    affine: Affine,
    line_buf: &mut Vec<Line>,
=======
    path: &BezPath,
    affine: Affine,
    line_buf: &mut Vec<Line>,
    flatten_ctx: &mut FlattenCtx,
>>>>>>> f2a8eddc
) {
    line_buf.clear();
    let iter = path.into_iter().map(|el| affine * el);

    let mut lb = FlattenerCallback {
        line_buf,
        start: kurbo::Point::default(),
        p0: kurbo::Point::default(),
        is_nan: false,
        closed: false,
    };

    crate::flatten_simd::flatten(simd, iter, TOL, &mut lb, flatten_ctx);

    if !lb.closed {
        close_path(lb.start, lb.p0, lb.line_buf);
    }

    // A path that contains NaN is ill-defined, so ignore it.
    if lb.is_nan {
        warn!("A path contains NaN, ignoring it.");

        line_buf.clear();
    }
}
/// Flatten a stroked bezier path into line segments.
pub fn stroke(
    level: Level,
    path: impl IntoIterator<Item = PathEl>,
    style: &Stroke,
    affine: Affine,
    line_buf: &mut Vec<Line>,
    flatten_ctx: &mut FlattenCtx,
) {
    // TODO: Temporary hack to ensure that strokes are scaled properly by the transform.
    let tolerance = TOL / affine.as_coeffs()[0].abs().max(affine.as_coeffs()[3].abs());

<<<<<<< HEAD
    let expanded = expand_stroke(path, style, tolerance);
    fill(level, &expanded, affine, line_buf);
=======
    let expanded = expand_stroke(path.iter(), style, tolerance);
    fill(level, &expanded, affine, line_buf, flatten_ctx);
>>>>>>> f2a8eddc
}

/// Expand a stroked path to a filled path.
pub fn expand_stroke(
    path: impl IntoIterator<Item = PathEl>,
    style: &Stroke,
    tolerance: f64,
) -> BezPath {
    kurbo::stroke(path, style, &StrokeOpts::default(), tolerance)
}

struct FlattenerCallback<'a> {
    line_buf: &'a mut Vec<Line>,
    start: kurbo::Point,
    p0: kurbo::Point,
    is_nan: bool,
    closed: bool,
}

impl Callback for FlattenerCallback<'_> {
    #[inline(always)]
    fn callback(&mut self, el: PathEl) {
        self.is_nan |= el.is_nan();

        match el {
            kurbo::PathEl::MoveTo(p) => {
                if !self.closed && self.p0 != self.start {
                    close_path(self.start, self.p0, self.line_buf);
                }

                self.closed = false;
                self.start = p;
                self.p0 = p;
            }
            kurbo::PathEl::LineTo(p) => {
                let pt0 = Point::new(self.p0.x as f32, self.p0.y as f32);
                let pt1 = Point::new(p.x as f32, p.y as f32);
                self.line_buf.push(Line::new(pt0, pt1));
                self.p0 = p;
            }
            el @ (kurbo::PathEl::QuadTo(_, _) | kurbo::PathEl::CurveTo(_, _, _)) => {
                unreachable!("Path has been flattened, so shouldn't contain {el:?}.")
            }
            kurbo::PathEl::ClosePath => {
                self.closed = true;

                close_path(self.start, self.p0, self.line_buf);
            }
        }
    }
}

fn close_path(start: kurbo::Point, p0: kurbo::Point, line_buf: &mut Vec<Line>) {
    let pt0 = Point::new(p0.x as f32, p0.y as f32);
    let pt1 = Point::new(start.x as f32, start.y as f32);

    if pt0 != pt1 {
        line_buf.push(Line::new(pt0, pt1));
    }
}<|MERGE_RESOLUTION|>--- conflicted
+++ resolved
@@ -76,20 +76,12 @@
 /// Flatten a filled bezier path into line segments.
 pub fn fill(
     level: Level,
-<<<<<<< HEAD
-    path: impl IntoIterator<Item = PathEl>,
-    affine: Affine,
-    line_buf: &mut Vec<Line>,
-) {
-    fill_dispatch(level, path, affine, line_buf);
-=======
-    path: &BezPath,
+    path: impl IntoIterator<Item = PathEl>,
     affine: Affine,
     line_buf: &mut Vec<Line>,
     ctx: &mut FlattenCtx,
 ) {
     fill_dispatch(level, path, affine, line_buf, ctx);
->>>>>>> f2a8eddc
 }
 
 simd_dispatch!(fill_dispatch(
@@ -103,16 +95,10 @@
 /// Flatten a filled bezier path into line segments.
 pub fn fill_impl<S: Simd>(
     simd: S,
-<<<<<<< HEAD
-    path: impl IntoIterator<Item = PathEl>,
-    affine: Affine,
-    line_buf: &mut Vec<Line>,
-=======
-    path: &BezPath,
+    path: impl IntoIterator<Item = PathEl>,
     affine: Affine,
     line_buf: &mut Vec<Line>,
     flatten_ctx: &mut FlattenCtx,
->>>>>>> f2a8eddc
 ) {
     line_buf.clear();
     let iter = path.into_iter().map(|el| affine * el);
@@ -150,13 +136,8 @@
     // TODO: Temporary hack to ensure that strokes are scaled properly by the transform.
     let tolerance = TOL / affine.as_coeffs()[0].abs().max(affine.as_coeffs()[3].abs());
 
-<<<<<<< HEAD
     let expanded = expand_stroke(path, style, tolerance);
-    fill(level, &expanded, affine, line_buf);
-=======
-    let expanded = expand_stroke(path.iter(), style, tolerance);
     fill(level, &expanded, affine, line_buf, flatten_ctx);
->>>>>>> f2a8eddc
 }
 
 /// Expand a stroked path to a filled path.
