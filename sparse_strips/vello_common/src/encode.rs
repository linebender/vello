--- conflicted
+++ resolved
@@ -35,8 +35,7 @@
             return paint;
         }
 
-        let mut has_opacities =
-            self.stops.iter().any(|s| s.color.components[3] != 1.0);
+        let mut has_opacities = self.stops.iter().any(|s| s.color.components[3] != 1.0);
         let pad = self.extend == Extend::Pad;
 
         let mut stops = Cow::Borrowed(&self.stops.0);
@@ -234,8 +233,8 @@
     }
 }
 
-/// Returns a fallback paint in case the gradient is invalid. 
-/// 
+/// Returns a fallback paint in case the gradient is invalid.
+///
 /// The paint will be either black or contain the color of the first stop of the gradient.
 fn validate(gradient: &Gradient) -> Result<(), Paint> {
     let black = Err(BLACK.into());
@@ -344,12 +343,7 @@
 }
 
 /// Encode all stops into a sequence of ranges.
-fn encode_stops(
-    stops: &[ColorStop],
-    start: f32,
-    end: f32,
-    pad: bool,
-) -> Vec<GradientRange> {
+fn encode_stops(stops: &[ColorStop], start: f32, end: f32, pad: bool) -> Vec<GradientRange> {
     let create_range = |left_stop: &ColorStop, right_stop: &ColorStop| {
         let x0 = start + (end - start) * left_stop.offset;
         let x1 = start + (end - start) * right_stop.offset;
@@ -437,8 +431,6 @@
     )
 }
 
-<<<<<<< HEAD
-=======
 impl Sealed for Image {}
 
 impl EncodeExt for Image {
@@ -468,7 +460,6 @@
     }
 }
 
->>>>>>> b7f82779
 /// An encoded paint.
 #[derive(Debug)]
 pub enum EncodedPaint {
@@ -689,7 +680,7 @@
 
     #[allow(unnameable_types, reason = "We make it unnameable on purpose")]
     pub trait Sealed {}
-    
+
     impl Sealed for Gradient {}
 }
 
@@ -735,7 +726,7 @@
                 color: DynamicColor::from_alpha_color(GREEN),
             }]),
             transform: Affine::IDENTITY,
-            extend: Extend::Pad
+            extend: Extend::Pad,
         };
 
         // Should return the color of the first stop.
