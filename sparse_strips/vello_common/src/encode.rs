// Copyright 2025 the Vello Authors
// SPDX-License-Identifier: Apache-2.0 OR MIT

//! Paints for drawing shapes.

use crate::blurred_rounded_rect::BlurredRoundedRectangle;
use crate::color::palette::css::BLACK;
use crate::color::{ColorSpaceTag, HueDirection, Srgb, gradient};
use crate::kurbo::{Affine, Point, Vec2};
use crate::math::{FloatExt, compute_erf7};
use crate::paint::{Image, ImageSource, IndexedPaint, Paint, PremulColor};
use crate::peniko::{ColorStop, Extend, Gradient, GradientKind, ImageQuality};
use alloc::borrow::Cow;
use alloc::fmt::Debug;
use alloc::vec;
use alloc::vec::Vec;
#[cfg(not(feature = "multithreading"))]
use core::cell::OnceCell;
<<<<<<< HEAD
use fearless_simd::{Simd, SimdBase, SimdFloat, f32x4, f32x16, mask32x4, mask32x16};
use smallvec::SmallVec;
=======
use fearless_simd::{Simd, SimdBase, SimdFloat, f32x4, f32x16};
use smallvec::{SmallVec, ToSmallVec};
>>>>>>> f2a8eddc
// So we can just use `OnceCell` regardless of which feature is activated.
#[cfg(feature = "multithreading")]
use std::sync::OnceLock as OnceCell;

use crate::simd::{Splat4thExt, element_wise_splat};
#[cfg(not(feature = "std"))]
use peniko::kurbo::common::FloatFuncs as _;

const DEGENERATE_THRESHOLD: f32 = 1.0e-6;
const NUDGE_VAL: f32 = 1.0e-7;
const PIXEL_CENTER_OFFSET: f64 = 0.5;

#[cfg(feature = "std")]
fn exp(val: f32) -> f32 {
    val.exp()
}

#[cfg(not(feature = "std"))]
fn exp(val: f32) -> f32 {
    #[cfg(feature = "libm")]
    return libm::expf(val);
    #[cfg(not(feature = "libm"))]
    compile_error!("vello_common requires either the `std` or `libm` feature");
}

/// A trait for encoding gradients.
pub trait EncodeExt: private::Sealed {
    /// Encode the gradient and push it into a vector of encoded paints, returning
    /// the corresponding paint in the process. This will also validate the gradient.
    fn encode_into(&self, paints: &mut Vec<EncodedPaint>, transform: Affine) -> Paint;
}

impl EncodeExt for Gradient {
    /// Encode the gradient into a paint.
    fn encode_into(&self, paints: &mut Vec<EncodedPaint>, transform: Affine) -> Paint {
        // First make sure that the gradient is valid and not degenerate.
        if let Err(paint) = validate(self) {
            return paint;
        }

        let mut has_opacities = self.stops.iter().any(|s| s.color.components[3] != 1.0);
        let pad = self.extend == Extend::Pad;

        let mut base_transform;

        let mut stops = Cow::Borrowed(&self.stops.0);

        let first_stop = &stops[0];
        let last_stop = &stops[stops.len() - 1];

        if first_stop.offset != 0.0 || last_stop.offset != 1.0 {
            let mut vec = stops.to_smallvec();

            if first_stop.offset != 0.0 {
                let mut first_stop = *first_stop;
                first_stop.offset = 0.0;
                vec.insert(0, first_stop);
            }

            if last_stop.offset != 1.0 {
                let mut last_stop = *last_stop;
                last_stop.offset = 1.0;
                vec.push(last_stop);
            }

            stops = Cow::Owned(vec);
        }

        let kind = match self.kind {
            GradientKind::Linear {
                start: p0,
                end: mut p1,
            } => {
                // Double the length of the iterator, and append stops in reverse order in case
                // we have the extend `Reflect`.
                // Then we can treat it the same as a repeated gradient.
                if self.extend == Extend::Reflect {
                    p1.x += p1.x - p0.x;
                    p1.y += p1.y - p0.y;
                    stops = Cow::Owned(apply_reflect(&stops));
                }

                // We update the transform currently in-place, such that the gradient line always
                // starts at the point (0, 0) and ends at the point (1, 0). This simplifies the
                // calculation for the current position along the gradient line a lot.
                base_transform = ts_from_line_to_line(p0, p1, Point::ZERO, Point::new(1.0, 0.0));

                EncodedKind::Linear(LinearKind)
            }
            GradientKind::Radial {
                start_center: c0,
                start_radius: r0,
                end_center: mut c1,
                end_radius: mut r1,
            } => {
                // The implementation of radial gradients is translated from Skia.
                // See:
                // - <https://skia.org/docs/dev/design/conical/>
                // - <https://github.com/google/skia/blob/main/src/shaders/gradients/SkConicalGradient.h>
                // - <https://github.com/google/skia/blob/main/src/shaders/gradients/SkConicalGradient.cpp>

                // Same story as for linear gradients, mutate stops so that reflect and repeat
                // can be treated the same.
                if self.extend == Extend::Reflect {
                    c1 += c1 - c0;
                    r1 += r1 - r0;
                    stops = Cow::Owned(apply_reflect(&stops));
                }

                let d_radius = r1 - r0;

                // <https://github.com/google/skia/blob/1e07a4b16973cf716cb40b72dd969e961f4dd950/src/shaders/gradients/SkConicalGradient.cpp#L83-L112>
                let radial_kind = if ((c1 - c0).length() as f32).is_nearly_zero() {
                    base_transform = Affine::translate((-c1.x, -c1.y));
                    base_transform = base_transform.then_scale(1.0 / r0.max(r1) as f64);

                    let scale = r1.max(r0) / d_radius;
                    let bias = -r0 / d_radius;

                    RadialKind::Radial { bias, scale }
                } else {
                    base_transform =
                        ts_from_line_to_line(c0, c1, Point::ZERO, Point::new(1.0, 0.0));

                    if (r1 - r0).is_nearly_zero() {
                        let scaled_r0 = r1 / (c1 - c0).length() as f32;
                        RadialKind::Strip {
                            scaled_r0_squared: scaled_r0 * scaled_r0,
                        }
                    } else {
                        let d_center = (c0 - c1).length() as f32;

                        let focal_data =
                            FocalData::create(r0 / d_center, r1 / d_center, &mut base_transform);

                        let fp0 = 1.0 / focal_data.fr1;
                        let fp1 = focal_data.f_focal_x;

                        RadialKind::Focal {
                            focal_data,
                            fp0,
                            fp1,
                        }
                    }
                };

                // Even if the gradient has no stops with transparency, we might have to force
                // alpha-compositing in case the radial gradient is undefined in certain positions,
                // in which case the resulting color will be transparent and thus the gradient overall
                // must be treated as non-opaque.
                has_opacities |= radial_kind.has_undefined();

                EncodedKind::Radial(radial_kind)
            }
            GradientKind::Sweep {
                center,
                start_angle,
                end_angle,
            } => {
                // For sweep gradients, the position on the "color line" is defined by the
                // angle towards the gradient center.
                let start_angle = start_angle.to_radians();
                let mut end_angle = end_angle.to_radians();

                // Same as before, reduce `Reflect` to `Repeat`.
                if self.extend == Extend::Reflect {
                    end_angle += end_angle - start_angle;
                    stops = Cow::Owned(apply_reflect(&stops));
                }

                // Make sure the center of the gradient falls on the origin (0, 0), to make
                // angle calculation easier.
                let x_offset = -center.x as f32;
                let y_offset = -center.y as f32;
                base_transform = Affine::translate((x_offset as f64, y_offset as f64));

                EncodedKind::Sweep(SweepKind {
                    start_angle,
                    // Save the inverse so that we can use a multiplication in the shader instead.
                    inv_angle_delta: 1.0 / (end_angle - start_angle),
                })
            }
        };

        let ranges = encode_stops(&stops, self.interpolation_cs, self.hue_direction);

        // This represents the transform that needs to be applied to the starting point of a
        // command before starting with the rendering.
        // First we need to account for the base transform of the shader, then
        // we account for the fact that we sample in the center of a pixel and not in the corner by
        // adding 0.5.
        // Finally, we need to apply the _inverse_ paint transform to the point so that we can account
        // for the paint transform of the render context.
        let transform = base_transform
            * transform.inverse()
            * Affine::translate((PIXEL_CENTER_OFFSET, PIXEL_CENTER_OFFSET));

        // One possible approach of calculating the positions would be to apply the above
        // transform to _each_ pixel that we render in the wide tile. However, a much better
        // approach is to apply the transform once for the first pixel in each wide tile,
        // and from then on only apply incremental updates to the current x/y position
        // that we calculate based on the transform.
        //
        // Remember that we render wide tiles in column major order (i.e. we first calculate the
        // values for a specific x for all Tile::HEIGHT y by incrementing y by 1, and then finally
        // we increment the x position by 1 and start from the beginning). If we want to implement
        // the above approach of incrementally updating the position, we need to calculate
        // how the x/y unit vectors are affected by the transform, and then use this as the
        // step delta for a step in the x/y direction.
        let (x_advance, y_advance) = x_y_advances(&transform);

        let encoded = EncodedGradient {
            kind,
            transform,
            x_advance,
            y_advance,
            ranges,
            pad,
            has_opacities,
            u8_lut: OnceCell::new(),
            f32_lut: OnceCell::new(),
        };

        let idx = paints.len();
        paints.push(encoded.into());

        Paint::Indexed(IndexedPaint::new(idx))
    }
}

/// Returns a fallback paint in case the gradient is invalid.
///
/// The paint will be either black or contain the color of the first stop of the gradient.
fn validate(gradient: &Gradient) -> Result<(), Paint> {
    let black = Err(BLACK.into());

    // Gradients need at least two stops.
    if gradient.stops.is_empty() {
        return black;
    }

    let first = Err(gradient.stops[0].color.to_alpha_color::<Srgb>().into());

    if gradient.stops.len() == 1 {
        return first;
    }

    for stops in gradient.stops.windows(2) {
        let f = stops[0];
        let n = stops[1];

        // Offsets must be between 0 and 1.
        if f.offset > 1.0 || f.offset < 0.0 {
            return first;
        }

        // Stops must be sorted by ascending offset.
        if f.offset > n.offset {
            return first;
        }
    }

    let degenerate_point = |p1: &Point, p2: &Point| {
        (p1.x - p2.x).abs() as f32 <= DEGENERATE_THRESHOLD
            && (p1.y - p2.y).abs() as f32 <= DEGENERATE_THRESHOLD
    };

    let degenerate_val = |v1: f32, v2: f32| (v2 - v1).abs() <= DEGENERATE_THRESHOLD;

    match &gradient.kind {
        GradientKind::Linear { start, end } => {
            // Start and end points must not be too close together.
            if degenerate_point(start, end) {
                return first;
            }
        }
        GradientKind::Radial {
            start_center,
            start_radius,
            end_center,
            end_radius,
        } => {
            // Radii must not be negative.
            if *start_radius < 0.0 || *end_radius < 0.0 {
                return first;
            }

            // Radii and center points must not be close to the same.
            if degenerate_point(start_center, end_center)
                && degenerate_val(*start_radius, *end_radius)
            {
                return first;
            }
        }
        GradientKind::Sweep {
            start_angle,
            end_angle,
            ..
        } => {
            // The end angle must be larger than the start angle.
            if degenerate_val(*start_angle, *end_angle) {
                return first;
            }

            if end_angle <= start_angle {
                return first;
            }
        }
    }

    Ok(())
}

/// Extend the stops so that we can treat a repeated gradient like a reflected gradient.
fn apply_reflect(stops: &[ColorStop]) -> SmallVec<[ColorStop; 4]> {
    let first_half = stops.iter().map(|s| ColorStop {
        offset: s.offset / 2.0,
        color: s.color,
    });

    let second_half = stops.iter().rev().map(|s| ColorStop {
        offset: 0.5 + (1.0 - s.offset) / 2.0,
        color: s.color,
    });

    first_half.chain(second_half).collect::<SmallVec<_>>()
}

/// Encode all stops into a sequence of ranges.
fn encode_stops(
    stops: &[ColorStop],
    cs: ColorSpaceTag,
    hue_dir: HueDirection,
) -> Vec<GradientRange> {
    #[derive(Debug)]
    struct EncodedColorStop {
        offset: f32,
        color: crate::color::AlphaColor<Srgb>,
    }

    let create_range = |left_stop: &EncodedColorStop, right_stop: &EncodedColorStop| {
        let clamp = |mut color: [f32; 4]| {
            // The linear approximation of the gradient can produce values slightly outside of
            // [0.0, 1.0], so clamp them.
            for c in &mut color {
                *c = c.clamp(0.0, 1.0);
            }

            color
        };

        let x0 = left_stop.offset;
        let x1 = right_stop.offset;
        let c0 = clamp(left_stop.color.components);
        let c1 = clamp(right_stop.color.components);

        // We calculate a bias and scale factor, such that we can simply calculate
        // bias + x * scale to get the interpolated color, where x is between x0 and x1,
        // to calculate the resulting color.
        // Apply a nudge value because we sometimes call `create_range` with the same offset
        // to create the padded stops.
        let x1_minus_x0 = (x1 - x0).max(NUDGE_VAL);
        let mut scale = [0.0; 4];
        let mut bias = c0;

        for i in 0..4 {
            scale[i] = (c1[i] - c0[i]) / x1_minus_x0;
            bias[i] = c0[i] - x0 * scale[i];
        }

        GradientRange { x1, bias, scale }
    };

    // Create additional (SRGB-encoded) stops in-between to approximate the color space we want to
    // interpolate in.
    if cs != ColorSpaceTag::Srgb {
        // TODO: The `color` crate will always interpolate in premultiplied space, while for Srgb
        // we do it in unpremultiplied space since this is more desirable for most 2D rendering
        // situations (see https://github.com/linebender/vello/issues/1129), so the results might
        // look off until this is implemented in the `color` crate.
        let interpolated_stops = stops
            .windows(2)
            .flat_map(|s| {
                let left_stop = &s[0];
                let right_stop = &s[1];

                let interpolated =
                    gradient::<Srgb>(left_stop.color, right_stop.color, cs, hue_dir, 0.01);

                interpolated.map(|st| EncodedColorStop {
                    offset: left_stop.offset + (right_stop.offset - left_stop.offset) * st.0,
                    color: st.1.un_premultiply(),
                })
            })
            .collect::<Vec<_>>();

        interpolated_stops
            .windows(2)
            .map(|s| {
                let left_stop = &s[0];
                let right_stop = &s[1];

                create_range(left_stop, right_stop)
            })
            .collect()
    } else {
        stops
            .windows(2)
            .map(|c| {
                let c0 = EncodedColorStop {
                    offset: c[0].offset,
                    color: c[0].color.to_alpha_color::<Srgb>(),
                };

                let c1 = EncodedColorStop {
                    offset: c[1].offset,
                    color: c[1].color.to_alpha_color::<Srgb>(),
                };

                create_range(&c0, &c1)
            })
            .collect()
    }
}

pub(crate) fn x_y_advances(transform: &Affine) -> (Vec2, Vec2) {
    let scale_skew_transform = {
        let c = transform.as_coeffs();
        Affine::new([c[0], c[1], c[2], c[3], 0.0, 0.0])
    };

    let x_advance = scale_skew_transform * Point::new(1.0, 0.0);
    let y_advance = scale_skew_transform * Point::new(0.0, 1.0);

    (
        Vec2::new(x_advance.x, x_advance.y),
        Vec2::new(y_advance.x, y_advance.y),
    )
}

impl private::Sealed for Image {}

impl EncodeExt for Image {
    fn encode_into(&self, paints: &mut Vec<EncodedPaint>, transform: Affine) -> Paint {
        let idx = paints.len();

        let mut quality = self.quality;

        let c = transform.as_coeffs();

        // Optimize image quality for integer-only translations.
        if (c[0] as f32 - 1.0).is_nearly_zero()
            && (c[1] as f32).is_nearly_zero()
            && (c[2] as f32).is_nearly_zero()
            && (c[3] as f32 - 1.0).is_nearly_zero()
            && ((c[4] - c[4].floor()) as f32).is_nearly_zero()
            && ((c[5] - c[5].floor()) as f32).is_nearly_zero()
            && quality == ImageQuality::Medium
        {
            quality = ImageQuality::Low;
        }

        // Similarly to gradients, apply a 0.5 offset so we sample at the center of
        // a pixel.
        let transform = transform.inverse() * Affine::translate((0.5, 0.5));

        let (x_advance, y_advance) = x_y_advances(&transform);

        let encoded = match &self.source {
            ImageSource::Pixmap(pixmap) => {
                EncodedImage {
                    source: ImageSource::Pixmap(pixmap.clone()),
                    extends: (self.x_extend, self.y_extend),
                    quality,
                    // While we could optimize RGB8 images, it's probably not worth the trouble.
                    has_opacities: true,
                    transform,
                    x_advance,
                    y_advance,
                }
            }
            ImageSource::OpaqueId(image) => EncodedImage {
                source: ImageSource::OpaqueId(*image),
                extends: (self.x_extend, self.y_extend),
                quality: self.quality,
                has_opacities: true,
                transform,
                x_advance,
                y_advance,
            },
        };

        paints.push(EncodedPaint::Image(encoded));

        Paint::Indexed(IndexedPaint::new(idx))
    }
}

/// An encoded paint.
#[derive(Debug)]
pub enum EncodedPaint {
    /// An encoded gradient.
    Gradient(EncodedGradient),
    /// An encoded image.
    Image(EncodedImage),
    /// A blurred, rounded rectangle.
    BlurredRoundedRect(EncodedBlurredRoundedRectangle),
}

impl From<EncodedGradient> for EncodedPaint {
    fn from(value: EncodedGradient) -> Self {
        Self::Gradient(value)
    }
}

impl From<EncodedBlurredRoundedRectangle> for EncodedPaint {
    fn from(value: EncodedBlurredRoundedRectangle) -> Self {
        Self::BlurredRoundedRect(value)
    }
}

/// An encoded image.
#[derive(Debug)]
pub struct EncodedImage {
    /// The underlying pixmap of the image.
    pub source: ImageSource,
    /// The extends in the horizontal and vertical direction.
    pub extends: (Extend, Extend),
    /// The rendering quality of the image.
    pub quality: ImageQuality,
    /// Whether the image has opacities.
    pub has_opacities: bool,
    /// A transform to apply to the image.
    pub transform: Affine,
    /// The advance in image coordinates for one step in the x direction.
    pub x_advance: Vec2,
    /// The advance in image coordinates for one step in the y direction.
    pub y_advance: Vec2,
}

/// Computed properties of a linear gradient.
#[derive(Debug, Copy, Clone)]
pub struct LinearKind;

/// Focal data for a radial gradient.
#[derive(Debug, PartialEq, Copy, Clone)]
pub struct FocalData {
    /// The normalized radius of the outer circle in focal space.
    pub fr1: f32,
    /// The x-coordinate of the focal point in normalized space \[0,1\].
    pub f_focal_x: f32,
    /// Whether the focal points have been swapped.
    pub f_is_swapped: bool,
}

impl FocalData {
    /// Create a new `FocalData` with the given radii and update the matrix.
    pub fn create(mut r0: f32, mut r1: f32, matrix: &mut Affine) -> Self {
        let mut swapped = false;
        let mut f_focal_x = r0 / (r0 - r1);

        if (f_focal_x - 1.0).is_nearly_zero() {
            *matrix = matrix.then_translate(Vec2::new(-1.0, 0.0));
            *matrix = matrix.then_scale_non_uniform(-1.0, 1.0);
            core::mem::swap(&mut r0, &mut r1);
            f_focal_x = 0.0;
            swapped = true;
        }

        let focal_matrix = ts_from_line_to_line(
            Point::new(f_focal_x as f64, 0.0),
            Point::new(1.0, 0.0),
            Point::new(0.0, 0.0),
            Point::new(1.0, 0.0),
        );
        *matrix = focal_matrix * *matrix;

        let fr1 = r1 / (1.0 - f_focal_x).abs();

        let data = Self {
            fr1,
            f_focal_x,
            f_is_swapped: swapped,
        };

        if data.is_focal_on_circle() {
            *matrix = matrix.then_scale(0.5);
        } else {
            *matrix = matrix.then_scale_non_uniform(
                (fr1 / (fr1 * fr1 - 1.0)) as f64,
                1.0 / (fr1 * fr1 - 1.0).abs().sqrt() as f64,
            );
        }

        *matrix = matrix.then_scale((1.0 - f_focal_x).abs() as f64);

        data
    }

    /// Whether the focal is on the circle.
    pub fn is_focal_on_circle(&self) -> bool {
        (1.0 - self.fr1).is_nearly_zero()
    }

    /// Whether the focal points have been swapped.
    pub fn is_swapped(&self) -> bool {
        self.f_is_swapped
    }

    /// Whether the gradient is well-behaved.
    pub fn is_well_behaved(&self) -> bool {
        !self.is_focal_on_circle() && self.fr1 > 1.0
    }

    /// Whether the gradient is natively focal.
    pub fn is_natively_focal(&self) -> bool {
        self.f_focal_x.is_nearly_zero()
    }
}

/// A radial gradient.
#[derive(Debug, PartialEq, Copy, Clone)]
pub enum RadialKind {
    /// A radial gradient, i.e. the start and end center points are the same.
    Radial {
        /// The `bias` value (from the Skia implementation).
        ///
        /// It is a correction factor that accounts for the fact that the focal center might not
        /// lie on the inner circle (if r0 > 0).
        bias: f32,
        /// The `scale` value (from the Skia implementation).
        ///
        /// It is a scaling factor that maps from r0 to r1.
        scale: f32,
    },
    /// A strip gradient, i.e. the start and end radius are the same.
    Strip {
        /// The squared value of `scaled_r0` (from the Skia implementation).
        scaled_r0_squared: f32,
    },
    /// A general, two-point conical gradient.
    Focal {
        /// The focal data  (from the Skia implementation).
        focal_data: FocalData,
        /// The `fp0` value (from the Skia implementation).
        fp0: f32,
        /// The `fp1` value (from the Skia implementation).
        fp1: f32,
    },
}

impl RadialKind {
    /// Whether the gradient is undefined at any location.
    pub fn has_undefined(&self) -> bool {
        match self {
            Self::Radial { .. } => false,
            Self::Strip { .. } => true,
            Self::Focal { focal_data, .. } => !focal_data.is_well_behaved(),
        }
    }
}

/// Computed properties of a sweep gradient.
#[derive(Debug)]
pub struct SweepKind {
    /// The start angle of the sweep gradient.
    pub start_angle: f32,
    /// The inverse delta between start and end angle.
    pub inv_angle_delta: f32,
}

/// A kind of encoded gradient.
#[derive(Debug)]
pub enum EncodedKind {
    /// An encoded linear gradient.
    Linear(LinearKind),
    /// An encoded radial gradient.
    Radial(RadialKind),
    /// An encoded sweep gradient.
    Sweep(SweepKind),
}

/// An encoded gradient.
#[derive(Debug)]
pub struct EncodedGradient {
    /// The underlying kind of gradient.
    pub kind: EncodedKind,
    /// A transform that needs to be applied to the position of the first processed pixel.
    pub transform: Affine,
    /// How much to advance into the x/y direction for one step in the x direction.
    pub x_advance: Vec2,
    /// How much to advance into the x/y direction for one step in the y direction.
    pub y_advance: Vec2,
    /// The color ranges of the gradient.
    pub ranges: Vec<GradientRange>,
    /// Whether the gradient should be padded.
    pub pad: bool,
    /// Whether the gradient requires `source_over` compositing.
    pub has_opacities: bool,
    u8_lut: OnceCell<GradientLut<u8>>,
    f32_lut: OnceCell<GradientLut<f32>>,
}

impl EncodedGradient {
    /// Get the lookup table for sampling u8-based gradient values.
    pub fn u8_lut<S: Simd>(&self, simd: S) -> &GradientLut<u8> {
        self.u8_lut
            .get_or_init(|| GradientLut::new(simd, &self.ranges))
    }

    /// Get the lookup table for sampling f32-based gradient values.
    pub fn f32_lut<S: Simd>(&self, simd: S) -> &GradientLut<f32> {
        self.f32_lut
            .get_or_init(|| GradientLut::new(simd, &self.ranges))
    }
}

/// An encoded ange between two color stops.
#[derive(Debug, Clone)]
pub struct GradientRange {
    /// The end value of the range.
    pub x1: f32,
    /// A bias to apply when interpolating the color (in this case just the values of the start
    /// color of the gradient).
    pub bias: [f32; 4],
    /// The scale factors of the range. By calculating bias + x * factors (where x is
    /// between 0.0 and 1.0), we can interpolate between start and end color of the gradient range.
    pub scale: [f32; 4],
}

/// An encoded blurred, rounded rectangle.
#[derive(Debug)]
pub struct EncodedBlurredRoundedRectangle {
    /// An component for computing the blur effect.
    pub exponent: f32,
    /// An component for computing the blur effect.
    pub recip_exponent: f32,
    /// An component for computing the blur effect.
    pub scale: f32,
    /// An component for computing the blur effect.
    pub std_dev_inv: f32,
    /// An component for computing the blur effect.
    pub min_edge: f32,
    /// An component for computing the blur effect.
    pub w: f32,
    /// An component for computing the blur effect.
    pub h: f32,
    /// An component for computing the blur effect.
    pub width: f32,
    /// An component for computing the blur effect.
    pub height: f32,
    /// An component for computing the blur effect.
    pub r1: f32,
    /// The base color for the blurred rectangle.
    pub color: PremulColor,
    /// A transform that needs to be applied to the position of the first processed pixel.
    pub transform: Affine,
    /// How much to advance into the x/y direction for one step in the x direction.
    pub x_advance: Vec2,
    /// How much to advance into the x/y direction for one step in the y direction.
    pub y_advance: Vec2,
}

impl private::Sealed for BlurredRoundedRectangle {}

impl EncodeExt for BlurredRoundedRectangle {
    fn encode_into(&self, paints: &mut Vec<EncodedPaint>, transform: Affine) -> Paint {
        let rect = {
            // Ensure rectangle has positive width/height.
            let mut rect = self.rect;

            if self.rect.x0 > self.rect.x1 {
                core::mem::swap(&mut rect.x0, &mut rect.x1);
            }

            if self.rect.y0 > self.rect.y1 {
                core::mem::swap(&mut rect.y0, &mut rect.y1);
            }

            rect
        };

        let transform = Affine::translate((-rect.x0, -rect.y0)) * transform.inverse();

        let (x_advance, y_advance) = x_y_advances(&transform);

        let width = rect.width() as f32;
        let height = rect.height() as f32;
        let radius = self.radius.min(0.5 * width.min(height));

        // To avoid divide by 0; potentially should be a bigger number for antialiasing.
        let std_dev = self.std_dev.max(1e-6);

        let min_edge = width.min(height);
        let rmax = 0.5 * min_edge;
        let r0 = radius.hypot(std_dev * 1.15).min(rmax);
        let r1 = radius.hypot(std_dev * 2.0).min(rmax);

        let exponent = 2.0 * r1 / r0;

        let std_dev_inv = std_dev.recip();

        // Pull in long end (make less eccentric).
        let delta = 1.25
            * std_dev
            * (exp(-(0.5 * std_dev_inv * width).powi(2))
                - exp(-(0.5 * std_dev_inv * height).powi(2)));
        let w = width + delta.min(0.0);
        let h = height - delta.max(0.0);

        let recip_exponent = exponent.recip();
        let scale = 0.5 * compute_erf7(std_dev_inv * 0.5 * (w.max(h) - 0.5 * radius));

        let encoded = EncodedBlurredRoundedRectangle {
            exponent,
            recip_exponent,
            width,
            height,
            scale,
            r1,
            std_dev_inv,
            min_edge,
            color: PremulColor::from_alpha_color(self.color),
            w,
            h,
            transform,
            x_advance,
            y_advance,
        };

        let idx = paints.len();
        paints.push(encoded.into());

        Paint::Indexed(IndexedPaint::new(idx))
    }
}

/// Calculates the transform necessary to map the line spanned by points src1, src2 to
/// the line spanned by dst1, dst2.
///
/// This creates a transformation that maps any line segment to any other line segment.
/// For gradients, we use this to transform the gradient line to a standard form (0,0) → (1,0).
///
/// Copied from <https://github.com/linebender/tiny-skia/blob/68b198a7210a6bbf752b43d6bc4db62445730313/src/shaders/radial_gradient.rs#L182>
fn ts_from_line_to_line(src1: Point, src2: Point, dst1: Point, dst2: Point) -> Affine {
    let unit_to_line1 = unit_to_line(src1, src2);
    // Calculate the transform necessary to map line1 to the unit vector.
    let line1_to_unit = unit_to_line1.inverse();
    // Then map the unit vector to line2.
    let unit_to_line2 = unit_to_line(dst1, dst2);

    unit_to_line2 * line1_to_unit
}

/// Calculate the transform necessary to map the unit vector to the line spanned by the points
/// `p1` and `p2`.
fn unit_to_line(p0: Point, p1: Point) -> Affine {
    Affine::new([
        p1.y - p0.y,
        p0.x - p1.x,
        p1.x - p0.x,
        p1.y - p0.y,
        p0.x,
        p0.y,
    ])
}

/// A helper trait for converting a premultiplied f32 color to `Self`.
pub trait FromF32Color: Sized + Debug + Copy + Clone {
    /// The zero value.
    const ZERO: Self;
    /// Convert from a premultiplied f32 color to `Self`.
    fn from_f32<S: Simd>(color: f32x4<S>) -> [Self; 4];
}

impl FromF32Color for f32 {
    const ZERO: Self = 0.0;

    fn from_f32<S: Simd>(color: f32x4<S>) -> [Self; 4] {
        color.val
    }
}

impl FromF32Color for u8 {
    const ZERO: Self = 0;

    fn from_f32<S: Simd>(mut color: f32x4<S>) -> [Self; 4] {
        let simd = color.simd;
        color = f32x4::splat(simd, 0.5).madd(color, f32x4::splat(simd, 255.0));

        [
            color[0] as Self,
            color[1] as Self,
            color[2] as Self,
            color[3] as Self,
        ]
    }
}

/// A lookup table for sampled gradient values.
#[derive(Debug)]
pub struct GradientLut<T: FromF32Color> {
    lut: Vec<[T; 4]>,
    scale: f32,
}

impl<T: FromF32Color> GradientLut<T> {
    /// Create a new lookup table.
    fn new<S: Simd>(simd: S, ranges: &[GradientRange]) -> Self {
        let lut_size = determine_lut_size(ranges);

        // Add a bit of padding since we always process in blocks of 4, even though less might be
        // needed.
        let mut lut = vec![[T::ZERO, T::ZERO, T::ZERO, T::ZERO]; lut_size + 3];

        // Calculate how many indices are covered by each range.
        let ramps = {
            let mut ramps = Vec::with_capacity(ranges.len());
            let mut prev_idx = 0;

            for range in ranges {
                let max_idx = (range.x1 * lut_size as f32) as usize;

                ramps.push((prev_idx..max_idx, range));
                prev_idx = max_idx;
            }

            ramps
        };

        let scale = lut_size as f32 - 1.0;

        let inv_lut_scale = f32x4::splat(simd, 1.0 / scale);
        let add_factor = f32x4::from_slice(simd, &[0.0, 1.0, 2.0, 3.0]) * inv_lut_scale;

        for (ramp_range, range) in ramps {
            let biases = f32x16::block_splat(f32x4::from_slice(simd, &range.bias));
            let scales = f32x16::block_splat(f32x4::from_slice(simd, &range.scale));

            ramp_range.step_by(4).for_each(|idx| {
                let t_vals = add_factor.madd(f32x4::splat(simd, idx as f32), inv_lut_scale);

                let t_vals = element_wise_splat(simd, t_vals);

                let mut result = biases.madd(scales, t_vals);
                let alphas = result.splat_4th();

                // Premultiply colors, since we did interpolation in unpremultiplied space.
                result = {
                    let mask = mask32x16::block_splat(mask32x4::from_slice(simd, &[-1, -1, -1, 0]));
                    simd.select_f32x16(mask, result * alphas, alphas)
                };

                // Due to floating-point impreciseness, it can happen that
                // values either become greater than 1 or the RGB channels
                // become greater than the alpha channel. To prevent overflows
                // in later parts of the pipeline, we need to take the minimum here.
                result = result.min(1.0).min(alphas);
                let (im1, im2) = simd.split_f32x16(result);
                let (r1, r2) = simd.split_f32x8(im1);
                let (r3, r4) = simd.split_f32x8(im2);

                let lut = &mut lut[idx..][..4];
                lut[0] = T::from_f32(r1);
                lut[1] = T::from_f32(r2);
                lut[2] = T::from_f32(r3);
                lut[3] = T::from_f32(r4);
            });
        }

        // Due to SIMD we worked in blocks of 4, so we need to truncate to the actual length.
        lut.truncate(lut_size);

        Self { lut, scale }
    }

    /// Get the sample value at a specific index.
    #[inline(always)]
    pub fn get(&self, idx: usize) -> [T; 4] {
        self.lut[idx]
    }

    /// Return the raw array of gradient sample values.
    #[inline(always)]
    pub fn lut(&self) -> &[[T; 4]] {
        &self.lut
    }

    /// Get the scale factor by which to scale the parametric value to
    /// compute the correct lookup index.
    #[inline(always)]
    pub fn scale_factor(&self) -> f32 {
        self.scale
    }
}

fn determine_lut_size(ranges: &[GradientRange]) -> usize {
    // Of course in theory we could still have a stop at 0.0001 in which case this resolution
    // wouldn't be enough, but for all intents and purposes this should be more than sufficient
    // for most real cases.
    const MAX_LEN: usize = 4096;

    // Inspired by Blend2D.
    // By default:
    // 256 for 2 stops.
    // 512 for 3 stops.
    // 1024 for 4 or more stops.
    let stop_len = match ranges.len() {
        1 => 256,
        2 => 512,
        _ => 1024,
    };

    // In case we have some tricky stops (for example 3 stops with 0.0, 0.001, 1.0), we might
    // increase the resolution.
    let mut last_x1 = 0.0;
    let mut min_size = 0;

    for x1 in ranges.iter().map(|e| e.x1) {
        // For example, if the first stop is at 0.001, then we need a resolution of at least 1000
        // so that we can still safely capture the first stop.
        let res = ((1.0 / (x1 - last_x1)).ceil() as usize)
            .min(MAX_LEN)
            .next_power_of_two();
        min_size = min_size.max(res);
        last_x1 = x1;
    }

    // Take the maximum of both, but don't exceed `MAX_LEN`.
    stop_len.max(min_size)
}

mod private {
    #[expect(unnameable_types, reason = "Sealed trait pattern.")]
    pub trait Sealed {}

    impl Sealed for super::Gradient {}
}

#[cfg(test)]
mod tests {
    use super::{EncodeExt, Gradient};
    use crate::color::DynamicColor;
    use crate::color::palette::css::{BLACK, BLUE, GREEN};
    use crate::kurbo::{Affine, Point};
    use crate::peniko::{ColorStop, ColorStops, GradientKind};
    use alloc::vec;
    use smallvec::smallvec;

    #[test]
    fn gradient_missing_stops() {
        let mut buf = vec![];

        let gradient = Gradient {
            kind: GradientKind::Linear {
                start: Point::new(0.0, 0.0),
                end: Point::new(20.0, 0.0),
            },
            ..Default::default()
        };

        assert_eq!(
            gradient.encode_into(&mut buf, Affine::IDENTITY),
            BLACK.into()
        );
    }

    #[test]
    fn gradient_one_stop() {
        let mut buf = vec![];

        let gradient = Gradient {
            kind: GradientKind::Linear {
                start: Point::new(0.0, 0.0),
                end: Point::new(20.0, 0.0),
            },
            stops: ColorStops(smallvec![ColorStop {
                offset: 0.0,
                color: DynamicColor::from_alpha_color(GREEN),
            }]),
            ..Default::default()
        };

        // Should return the color of the first stop.
        assert_eq!(
            gradient.encode_into(&mut buf, Affine::IDENTITY),
            GREEN.into()
        );
    }

    #[test]
    fn gradient_not_sorted_stops() {
        let mut buf = vec![];

        let gradient = Gradient {
            kind: GradientKind::Linear {
                start: Point::new(0.0, 0.0),
                end: Point::new(20.0, 0.0),
            },
            stops: ColorStops(smallvec![
                ColorStop {
                    offset: 1.0,
                    color: DynamicColor::from_alpha_color(GREEN),
                },
                ColorStop {
                    offset: 0.0,
                    color: DynamicColor::from_alpha_color(BLUE),
                },
            ]),
            ..Default::default()
        };

        assert_eq!(
            gradient.encode_into(&mut buf, Affine::IDENTITY),
            GREEN.into()
        );
    }

    #[test]
    fn gradient_linear_degenerate() {
        let mut buf = vec![];

        let gradient = Gradient {
            kind: GradientKind::Linear {
                start: Point::new(0.0, 0.0),
                end: Point::new(0.0, 0.0),
            },
            stops: ColorStops(smallvec![
                ColorStop {
                    offset: 0.0,
                    color: DynamicColor::from_alpha_color(GREEN),
                },
                ColorStop {
                    offset: 1.0,
                    color: DynamicColor::from_alpha_color(BLUE),
                },
            ]),
            ..Default::default()
        };

        assert_eq!(
            gradient.encode_into(&mut buf, Affine::IDENTITY),
            GREEN.into()
        );
    }

    #[test]
    fn gradient_radial_degenerate() {
        let mut buf = vec![];

        let gradient = Gradient {
            kind: GradientKind::Radial {
                start_center: Point::new(0.0, 0.0),
                start_radius: 20.0,
                end_center: Point::new(0.0, 0.0),
                end_radius: 20.0,
            },
            stops: ColorStops(smallvec![
                ColorStop {
                    offset: 0.0,
                    color: DynamicColor::from_alpha_color(GREEN),
                },
                ColorStop {
                    offset: 1.0,
                    color: DynamicColor::from_alpha_color(BLUE),
                },
            ]),
            ..Default::default()
        };

        assert_eq!(
            gradient.encode_into(&mut buf, Affine::IDENTITY),
            GREEN.into()
        );
    }
}<|MERGE_RESOLUTION|>--- conflicted
+++ resolved
@@ -16,13 +16,8 @@
 use alloc::vec::Vec;
 #[cfg(not(feature = "multithreading"))]
 use core::cell::OnceCell;
-<<<<<<< HEAD
-use fearless_simd::{Simd, SimdBase, SimdFloat, f32x4, f32x16, mask32x4, mask32x16};
-use smallvec::SmallVec;
-=======
-use fearless_simd::{Simd, SimdBase, SimdFloat, f32x4, f32x16};
+use fearless_simd::*;
 use smallvec::{SmallVec, ToSmallVec};
->>>>>>> f2a8eddc
 // So we can just use `OnceCell` regardless of which feature is activated.
 #[cfg(feature = "multithreading")]
 use std::sync::OnceLock as OnceCell;
