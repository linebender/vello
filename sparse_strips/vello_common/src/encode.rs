// Copyright 2025 the Vello Authors
// SPDX-License-Identifier: Apache-2.0 OR MIT

//! Paints for drawing shapes.

use crate::blurred_rounded_rect::BlurredRoundedRectangle;
use crate::color::palette::css::BLACK;
use crate::color::{ColorSpaceTag, HueDirection, Srgb, gradient};
use crate::kurbo::{Affine, Point, Vec2};
use crate::math::{FloatExt, compute_erf7};
use crate::paint::{Image, ImageSource, IndexedPaint, Paint, PremulColor};
use crate::peniko::{ColorStop, Extend, Gradient, GradientKind, ImageQuality};
use alloc::borrow::Cow;
use alloc::fmt::Debug;
use alloc::vec;
use alloc::vec::Vec;
#[cfg(not(feature = "multithreading"))]
use core::cell::OnceCell;
<<<<<<< HEAD
use fearless_simd::{Simd, SimdBase, SimdFloat, f32x4, f32x16};
#[cfg(feature = "multithreading")]
use once_cell::sync::OnceCell;
=======
>>>>>>> ecf6b282
use smallvec::SmallVec;
// So we can just use `OnceCell` regardless of which feature is activated.
#[cfg(feature = "multithreading")]
use std::sync::OnceLock as OnceCell;

use crate::simd::{Splat4thExt, element_wise_splat};
#[cfg(not(feature = "std"))]
use peniko::kurbo::common::FloatFuncs as _;

const DEGENERATE_THRESHOLD: f32 = 1.0e-6;
const NUDGE_VAL: f32 = 1.0e-7;
const PIXEL_CENTER_OFFSET: f64 = 0.5;

#[cfg(feature = "std")]
fn exp(val: f32) -> f32 {
    val.exp()
}

#[cfg(not(feature = "std"))]
fn exp(val: f32) -> f32 {
    #[cfg(feature = "libm")]
    return libm::expf(val);
    #[cfg(not(feature = "libm"))]
    compile_error!("vello_common requires either the `std` or `libm` feature");
}

/// A trait for encoding gradients.
pub trait EncodeExt: private::Sealed {
    /// Encode the gradient and push it into a vector of encoded paints, returning
    /// the corresponding paint in the process. This will also validate the gradient.
    fn encode_into(&self, paints: &mut Vec<EncodedPaint>, transform: Affine) -> Paint;
}

impl EncodeExt for Gradient {
    /// Encode the gradient into a paint.
    fn encode_into(&self, paints: &mut Vec<EncodedPaint>, transform: Affine) -> Paint {
        // First make sure that the gradient is valid and not degenerate.
        if let Err(paint) = validate(self) {
            return paint;
        }

        let mut has_opacities = self.stops.iter().any(|s| s.color.components[3] != 1.0);
        let pad = self.extend == Extend::Pad;

        let mut base_transform;

        let mut stops = Cow::Borrowed(&self.stops.0);

        let kind = match self.kind {
            GradientKind::Linear {
                start: p0,
                end: mut p1,
            } => {
                // Double the length of the iterator, and append stops in reverse order in case
                // we have the extend `Reflect`.
                // Then we can treat it the same as a repeated gradient.
                if self.extend == Extend::Reflect {
                    p1.x += p1.x - p0.x;
                    p1.y += p1.y - p0.y;
                    stops = Cow::Owned(apply_reflect(&stops));
                }

                // We update the transform currently in-place, such that the gradient line always
                // starts at the point (0, 0) and ends at the point (1, 0). This simplifies the
                // calculation for the current position along the gradient line a lot.
                base_transform = ts_from_line_to_line(p0, p1, Point::ZERO, Point::new(1.0, 0.0));

                EncodedKind::Linear(LinearKind)
            }
            GradientKind::Radial {
                start_center: c0,
                start_radius: r0,
                end_center: mut c1,
                end_radius: mut r1,
            } => {
                // The implementation of radial gradients is translated from Skia.
                // See:
                // - <https://skia.org/docs/dev/design/conical/>
                // - <https://github.com/google/skia/blob/main/src/shaders/gradients/SkConicalGradient.h>
                // - <https://github.com/google/skia/blob/main/src/shaders/gradients/SkConicalGradient.cpp>

                // Same story as for linear gradients, mutate stops so that reflect and repeat
                // can be treated the same.
                if self.extend == Extend::Reflect {
                    c1 += c1 - c0;
                    r1 += r1 - r0;
                    stops = Cow::Owned(apply_reflect(&stops));
                }

                let d_radius = r1 - r0;

                // <https://github.com/google/skia/blob/1e07a4b16973cf716cb40b72dd969e961f4dd950/src/shaders/gradients/SkConicalGradient.cpp#L83-L112>
                let radial_kind = if ((c1 - c0).length() as f32).is_nearly_zero() {
                    base_transform = Affine::translate((-c1.x, -c1.y));
                    base_transform = base_transform.then_scale(1.0 / r0.max(r1) as f64);

                    let scale = r1.max(r0) / d_radius;
                    let bias = -r0 / d_radius;

                    RadialKind::Radial { bias, scale }
                } else {
                    base_transform =
                        ts_from_line_to_line(c0, c1, Point::ZERO, Point::new(1.0, 0.0));

                    if (r1 - r0).is_nearly_zero() {
                        let scaled_r0 = r1 / (c1 - c0).length() as f32;
                        RadialKind::Strip {
                            scaled_r0_squared: scaled_r0 * scaled_r0,
                        }
                    } else {
                        let d_center = (c0 - c1).length() as f32;

                        let focal_data =
                            FocalData::create(r0 / d_center, r1 / d_center, &mut base_transform);

                        let fp0 = 1.0 / focal_data.fr1;
                        let fp1 = focal_data.f_focal_x;

                        RadialKind::Focal {
                            focal_data,
                            fp0,
                            fp1,
                        }
                    }
                };

                // Even if the gradient has no stops with transparency, we might have to force
                // alpha-compositing in case the radial gradient is undefined in certain positions,
                // in which case the resulting color will be transparent and thus the gradient overall
                // must be treated as non-opaque.
                has_opacities |= radial_kind.has_undefined();

                EncodedKind::Radial(radial_kind)
            }
            GradientKind::Sweep {
                center,
                start_angle,
                end_angle,
            } => {
                // For sweep gradients, the position on the "color line" is defined by the
                // angle towards the gradient center.
                let start_angle = start_angle.to_radians();
                let mut end_angle = end_angle.to_radians();

                // Same as before, reduce `Reflect` to `Repeat`.
                if self.extend == Extend::Reflect {
                    end_angle += end_angle - start_angle;
                    stops = Cow::Owned(apply_reflect(&stops));
                }

                // Make sure the center of the gradient falls on the origin (0, 0), to make
                // angle calculation easier.
                let x_offset = -center.x as f32;
                let y_offset = -center.y as f32;
                base_transform = Affine::translate((x_offset as f64, y_offset as f64));

                EncodedKind::Sweep(SweepKind {
                    start_angle,
                    // Save the inverse so that we can use a multiplication in the shader instead.
                    inv_angle_delta: 1.0 / (end_angle - start_angle),
                })
            }
        };

        let ranges = encode_stops(&stops, self.interpolation_cs, self.hue_direction);

        // This represents the transform that needs to be applied to the starting point of a
        // command before starting with the rendering.
        // First we need to account for the base transform of the shader, then
        // we account for the fact that we sample in the center of a pixel and not in the corner by
        // adding 0.5.
        // Finally, we need to apply the _inverse_ paint transform to the point so that we can account
        // for the paint transform of the render context.
        let transform = base_transform
            * transform.inverse()
            * Affine::translate((PIXEL_CENTER_OFFSET, PIXEL_CENTER_OFFSET));

        // One possible approach of calculating the positions would be to apply the above
        // transform to _each_ pixel that we render in the wide tile. However, a much better
        // approach is to apply the transform once for the first pixel in each wide tile,
        // and from then on only apply incremental updates to the current x/y position
        // that we calculate based on the transform.
        //
        // Remember that we render wide tiles in column major order (i.e. we first calculate the
        // values for a specific x for all Tile::HEIGHT y by incrementing y by 1, and then finally
        // we increment the x position by 1 and start from the beginning). If we want to implement
        // the above approach of incrementally updating the position, we need to calculate
        // how the x/y unit vectors are affected by the transform, and then use this as the
        // step delta for a step in the x/y direction.
        let (x_advance, y_advance) = x_y_advances(&transform);

        let encoded = EncodedGradient {
            kind,
            transform,
            x_advance,
            y_advance,
            ranges,
            pad,
            has_opacities,
            u8_lut: OnceCell::new(),
            f32_lut: OnceCell::new(),
        };

        let idx = paints.len();
        paints.push(encoded.into());

        Paint::Indexed(IndexedPaint::new(idx))
    }
}

/// Returns a fallback paint in case the gradient is invalid.
///
/// The paint will be either black or contain the color of the first stop of the gradient.
fn validate(gradient: &Gradient) -> Result<(), Paint> {
    let black = Err(BLACK.into());

    // Gradients need at least two stops.
    if gradient.stops.is_empty() {
        return black;
    }

    let first = Err(gradient.stops[0].color.to_alpha_color::<Srgb>().into());

    if gradient.stops.len() == 1 {
        return first;
    }

    // First stop must be at offset 0.0 and last offset must be at 1.0.
    if gradient.stops[0].offset != 0.0 || gradient.stops[gradient.stops.len() - 1].offset != 1.0 {
        return first;
    }

    for stops in gradient.stops.windows(2) {
        let f = stops[0];
        let n = stops[1];

        // Offsets must be between 0 and 1.
        if f.offset > 1.0 || f.offset < 0.0 {
            return first;
        }

        // Stops must be sorted by ascending offset.
        if f.offset > n.offset {
            return first;
        }
    }

    let degenerate_point = |p1: &Point, p2: &Point| {
        (p1.x - p2.x).abs() as f32 <= DEGENERATE_THRESHOLD
            && (p1.y - p2.y).abs() as f32 <= DEGENERATE_THRESHOLD
    };

    let degenerate_val = |v1: f32, v2: f32| (v2 - v1).abs() <= DEGENERATE_THRESHOLD;

    match &gradient.kind {
        GradientKind::Linear { start, end } => {
            // Start and end points must not be too close together.
            if degenerate_point(start, end) {
                return first;
            }
        }
        GradientKind::Radial {
            start_center,
            start_radius,
            end_center,
            end_radius,
        } => {
            // Radii must not be negative.
            if *start_radius < 0.0 || *end_radius < 0.0 {
                return first;
            }

            // Radii and center points must not be close to the same.
            if degenerate_point(start_center, end_center)
                && degenerate_val(*start_radius, *end_radius)
            {
                return first;
            }
        }
        GradientKind::Sweep {
            start_angle,
            end_angle,
            ..
        } => {
            // The end angle must be larger than the start angle.
            if degenerate_val(*start_angle, *end_angle) {
                return first;
            }

            if end_angle <= start_angle {
                return first;
            }
        }
    }

    Ok(())
}

/// Extend the stops so that we can treat a repeated gradient like a reflected gradient.
fn apply_reflect(stops: &[ColorStop]) -> SmallVec<[ColorStop; 4]> {
    let first_half = stops.iter().map(|s| ColorStop {
        offset: s.offset / 2.0,
        color: s.color,
    });

    let second_half = stops.iter().rev().map(|s| ColorStop {
        offset: 0.5 + (1.0 - s.offset) / 2.0,
        color: s.color,
    });

    first_half.chain(second_half).collect::<SmallVec<_>>()
}

/// Encode all stops into a sequence of ranges.
fn encode_stops(
    stops: &[ColorStop],
    cs: ColorSpaceTag,
    hue_dir: HueDirection,
) -> Vec<GradientRange> {
    #[derive(Debug)]
    struct EncodedColorStop {
        offset: f32,
        color: crate::color::PremulColor<Srgb>,
    }

    let create_range = |left_stop: &EncodedColorStop, right_stop: &EncodedColorStop| {
        let clamp = |mut color: [f32; 4]| {
            // The linear approximation of the gradient can produce values slightly outside of
            // [0.0, 1.0], so clamp them.
            for c in &mut color {
                *c = c.clamp(0.0, 1.0);
            }

            color
        };

        let x0 = left_stop.offset;
        let x1 = right_stop.offset;
        let c0 = clamp(left_stop.color.components);
        let c1 = clamp(right_stop.color.components);

        // We calculate a bias and scale factor, such that we can simply calculate
        // bias + x * scale to get the interpolated color, where x is between x0 and x1,
        // to calculate the resulting color.
        // Apply a nudge value because we sometimes call `create_range` with the same offset
        // to create the padded stops.
        let x1_minus_x0 = (x1 - x0).max(NUDGE_VAL);
        let mut scale = [0.0; 4];
        let mut bias = c0;

        for i in 0..4 {
            scale[i] = (c1[i] - c0[i]) / x1_minus_x0;
            bias[i] = c0[i] - x0 * scale[i];
        }

        GradientRange { x1, bias, scale }
    };

    // Create additional (SRGB-encoded) stops in-between to approximate the color space we want to
    // interpolate in.
    if cs != ColorSpaceTag::Srgb {
        let interpolated_stops = stops
            .windows(2)
            .flat_map(|s| {
                let left_stop = &s[0];
                let right_stop = &s[1];

                let interpolated =
                    gradient::<Srgb>(left_stop.color, right_stop.color, cs, hue_dir, 0.01);

                interpolated.map(|st| EncodedColorStop {
                    offset: left_stop.offset + (right_stop.offset - left_stop.offset) * st.0,
                    color: st.1,
                })
            })
            .collect::<Vec<_>>();

        interpolated_stops
            .windows(2)
            .map(|s| {
                let left_stop = &s[0];
                let right_stop = &s[1];

                create_range(left_stop, right_stop)
            })
            .collect()
    } else {
        stops
            .windows(2)
            .map(|c| {
                let c0 = EncodedColorStop {
                    offset: c[0].offset,
                    color: c[0].color.to_alpha_color::<Srgb>().premultiply(),
                };

                let c1 = EncodedColorStop {
                    offset: c[1].offset,
                    color: c[1].color.to_alpha_color::<Srgb>().premultiply(),
                };

                create_range(&c0, &c1)
            })
            .collect()
    }
}

pub(crate) fn x_y_advances(transform: &Affine) -> (Vec2, Vec2) {
    let scale_skew_transform = {
        let c = transform.as_coeffs();
        Affine::new([c[0], c[1], c[2], c[3], 0.0, 0.0])
    };

    let x_advance = scale_skew_transform * Point::new(1.0, 0.0);
    let y_advance = scale_skew_transform * Point::new(0.0, 1.0);

    (
        Vec2::new(x_advance.x, x_advance.y),
        Vec2::new(y_advance.x, y_advance.y),
    )
}

impl private::Sealed for Image {}

impl EncodeExt for Image {
    fn encode_into(&self, paints: &mut Vec<EncodedPaint>, transform: Affine) -> Paint {
        let idx = paints.len();

        let mut quality = self.quality;

        let c = transform.as_coeffs();

        // Optimize image quality for integer-only translations.
        if (c[0] as f32 - 1.0).is_nearly_zero()
            && (c[1] as f32).is_nearly_zero()
            && (c[2] as f32).is_nearly_zero()
            && (c[3] as f32 - 1.0).is_nearly_zero()
            && ((c[4] - c[4].floor()) as f32).is_nearly_zero()
            && ((c[5] - c[5].floor()) as f32).is_nearly_zero()
            && quality == ImageQuality::Medium
        {
            quality = ImageQuality::Low;
        }

        // Similarly to gradients, apply a 0.5 offset so we sample at the center of
        // a pixel.
        let transform = transform.inverse() * Affine::translate((0.5, 0.5));

        let (x_advance, y_advance) = x_y_advances(&transform);

        let encoded = match &self.source {
            ImageSource::Pixmap(pixmap) => {
                EncodedImage {
                    source: ImageSource::Pixmap(pixmap.clone()),
                    extends: (self.x_extend, self.y_extend),
                    quality,
                    // While we could optimize RGB8 images, it's probably not worth the trouble.
                    has_opacities: true,
                    transform,
                    x_advance,
                    y_advance,
                }
            }
            ImageSource::OpaqueId(image) => EncodedImage {
                source: ImageSource::OpaqueId(*image),
                extends: (self.x_extend, self.y_extend),
                quality: self.quality,
                has_opacities: true,
                transform,
                x_advance,
                y_advance,
            },
        };

        paints.push(EncodedPaint::Image(encoded));

        Paint::Indexed(IndexedPaint::new(idx))
    }
}

/// An encoded paint.
#[derive(Debug)]
pub enum EncodedPaint {
    /// An encoded gradient.
    Gradient(EncodedGradient),
    /// An encoded image.
    Image(EncodedImage),
    /// A blurred, rounded rectangle.
    BlurredRoundedRect(EncodedBlurredRoundedRectangle),
}

impl From<EncodedGradient> for EncodedPaint {
    fn from(value: EncodedGradient) -> Self {
        Self::Gradient(value)
    }
}

impl From<EncodedBlurredRoundedRectangle> for EncodedPaint {
    fn from(value: EncodedBlurredRoundedRectangle) -> Self {
        Self::BlurredRoundedRect(value)
    }
}

/// An encoded image.
#[derive(Debug)]
pub struct EncodedImage {
    /// The underlying pixmap of the image.
    pub source: ImageSource,
    /// The extends in the horizontal and vertical direction.
    pub extends: (Extend, Extend),
    /// The rendering quality of the image.
    pub quality: ImageQuality,
    /// Whether the image has opacities.
    pub has_opacities: bool,
    /// A transform to apply to the image.
    pub transform: Affine,
    /// The advance in image coordinates for one step in the x direction.
    pub x_advance: Vec2,
    /// The advance in image coordinates for one step in the y direction.
    pub y_advance: Vec2,
}

/// Computed properties of a linear gradient.
#[derive(Debug, Copy, Clone)]
pub struct LinearKind;

/// Focal data for a radial gradient.
#[derive(Debug, PartialEq, Copy, Clone)]
pub struct FocalData {
    /// The normalized radius of the outer circle in focal space.
    pub fr1: f32,
    /// The x-coordinate of the focal point in normalized space \[0,1\].
    pub f_focal_x: f32,
    /// Whether the focal points have been swapped.
    pub f_is_swapped: bool,
}

impl FocalData {
    /// Create a new `FocalData` with the given radii and update the matrix.
    pub fn create(mut r0: f32, mut r1: f32, matrix: &mut Affine) -> Self {
        let mut swapped = false;
        let mut f_focal_x = r0 / (r0 - r1);

        if (f_focal_x - 1.0).is_nearly_zero() {
            *matrix = matrix.then_translate(Vec2::new(-1.0, 0.0));
            *matrix = matrix.then_scale_non_uniform(-1.0, 1.0);
            core::mem::swap(&mut r0, &mut r1);
            f_focal_x = 0.0;
            swapped = true;
        }

        let focal_matrix = ts_from_line_to_line(
            Point::new(f_focal_x as f64, 0.0),
            Point::new(1.0, 0.0),
            Point::new(0.0, 0.0),
            Point::new(1.0, 0.0),
        );
        *matrix = focal_matrix * *matrix;

        let fr1 = r1 / (1.0 - f_focal_x).abs();

        let data = Self {
            fr1,
            f_focal_x,
            f_is_swapped: swapped,
        };

        if data.is_focal_on_circle() {
            *matrix = matrix.then_scale(0.5);
        } else {
            *matrix = matrix.then_scale_non_uniform(
                (fr1 / (fr1 * fr1 - 1.0)) as f64,
                1.0 / (fr1 * fr1 - 1.0).abs().sqrt() as f64,
            );
        }

        *matrix = matrix.then_scale((1.0 - f_focal_x).abs() as f64);

        data
    }

    /// Whether the focal is on the circle.
    pub fn is_focal_on_circle(&self) -> bool {
        (1.0 - self.fr1).is_nearly_zero()
    }

    /// Whether the focal points have been swapped.
    pub fn is_swapped(&self) -> bool {
        self.f_is_swapped
    }

    /// Whether the gradient is well-behaved.
    pub fn is_well_behaved(&self) -> bool {
        !self.is_focal_on_circle() && self.fr1 > 1.0
    }

    /// Whether the gradient is natively focal.
    pub fn is_natively_focal(&self) -> bool {
        self.f_focal_x.is_nearly_zero()
    }
}

/// A radial gradient.
#[derive(Debug, PartialEq, Copy, Clone)]
pub enum RadialKind {
    /// A radial gradient, i.e. the start and end center points are the same.
    Radial {
        /// The `bias` value (from the Skia implementation).
        ///
        /// It is a correction factor that accounts for the fact that the focal center might not
        /// lie on the inner circle (if r0 > 0).
        bias: f32,
        /// The `scale` value (from the Skia implementation).
        ///
        /// It is a scaling factor that maps from r0 to r1.
        scale: f32,
    },
    /// A strip gradient, i.e. the start and end radius are the same.
    Strip {
        /// The squared value of `scaled_r0` (from the Skia implementation).
        scaled_r0_squared: f32,
    },
    /// A general, two-point conical gradient.
    Focal {
        /// The focal data  (from the Skia implementation).
        focal_data: FocalData,
        /// The `fp0` value (from the Skia implementation).
        fp0: f32,
        /// The `fp1` value (from the Skia implementation).
        fp1: f32,
    },
}

impl RadialKind {
    /// Whether the gradient is undefined at any location.
    pub fn has_undefined(&self) -> bool {
        match self {
            Self::Radial { .. } => false,
            Self::Strip { .. } => true,
            Self::Focal { focal_data, .. } => !focal_data.is_well_behaved(),
        }
    }
}

/// Computed properties of a sweep gradient.
#[derive(Debug)]
pub struct SweepKind {
    /// The start angle of the sweep gradient.
    pub start_angle: f32,
    /// The inverse delta between start and end angle.
    pub inv_angle_delta: f32,
}

/// A kind of encoded gradient.
#[derive(Debug)]
pub enum EncodedKind {
    /// An encoded linear gradient.
    Linear(LinearKind),
    /// An encoded radial gradient.
    Radial(RadialKind),
    /// An encoded sweep gradient.
    Sweep(SweepKind),
}

/// An encoded gradient.
#[derive(Debug)]
pub struct EncodedGradient {
    /// The underlying kind of gradient.
    pub kind: EncodedKind,
    /// A transform that needs to be applied to the position of the first processed pixel.
    pub transform: Affine,
    /// How much to advance into the x/y direction for one step in the x direction.
    pub x_advance: Vec2,
    /// How much to advance into the x/y direction for one step in the y direction.
    pub y_advance: Vec2,
    /// The color ranges of the gradient.
    pub ranges: Vec<GradientRange>,
    /// Whether the gradient should be padded.
    pub pad: bool,
    /// Whether the gradient requires `source_over` compositing.
    pub has_opacities: bool,
    u8_lut: OnceCell<GradientLut<u8>>,
    f32_lut: OnceCell<GradientLut<f32>>,
}

impl EncodedGradient {
    /// Get the lookup table for sampling u8-based gradient values.
    pub fn u8_lut<S: Simd>(&self, simd: S) -> &GradientLut<u8> {
        self.u8_lut
            .get_or_init(|| GradientLut::new(simd, &self.ranges))
    }

    /// Get the lookup table for sampling f32-based gradient values.
    pub fn f32_lut<S: Simd>(&self, simd: S) -> &GradientLut<f32> {
        self.f32_lut
            .get_or_init(|| GradientLut::new(simd, &self.ranges))
    }
}

/// An encoded ange between two color stops.
#[derive(Debug, Clone)]
pub struct GradientRange {
    /// The end value of the range.
    pub x1: f32,
    /// A bias to apply when interpolating the color (in this case just the values of the start
    /// color of the gradient).
    pub bias: [f32; 4],
    /// The scale factors of the range. By calculating bias + x * factors (where x is
    /// between 0.0 and 1.0), we can interpolate between start and end color of the gradient range.
    pub scale: [f32; 4],
}

/// An encoded blurred, rounded rectangle.
#[derive(Debug)]
pub struct EncodedBlurredRoundedRectangle {
    /// An component for computing the blur effect.
    pub exponent: f32,
    /// An component for computing the blur effect.
    pub recip_exponent: f32,
    /// An component for computing the blur effect.
    pub scale: f32,
    /// An component for computing the blur effect.
    pub std_dev_inv: f32,
    /// An component for computing the blur effect.
    pub min_edge: f32,
    /// An component for computing the blur effect.
    pub w: f32,
    /// An component for computing the blur effect.
    pub h: f32,
    /// An component for computing the blur effect.
    pub width: f32,
    /// An component for computing the blur effect.
    pub height: f32,
    /// An component for computing the blur effect.
    pub r1: f32,
    /// The base color for the blurred rectangle.
    pub color: PremulColor,
    /// A transform that needs to be applied to the position of the first processed pixel.
    pub transform: Affine,
    /// How much to advance into the x/y direction for one step in the x direction.
    pub x_advance: Vec2,
    /// How much to advance into the x/y direction for one step in the y direction.
    pub y_advance: Vec2,
}

impl private::Sealed for BlurredRoundedRectangle {}

impl EncodeExt for BlurredRoundedRectangle {
    fn encode_into(&self, paints: &mut Vec<EncodedPaint>, transform: Affine) -> Paint {
        let rect = {
            // Ensure rectangle has positive width/height.
            let mut rect = self.rect;

            if self.rect.x0 > self.rect.x1 {
                core::mem::swap(&mut rect.x0, &mut rect.x1);
            }

            if self.rect.y0 > self.rect.y1 {
                core::mem::swap(&mut rect.y0, &mut rect.y1);
            }

            rect
        };

        let transform = Affine::translate((-rect.x0, -rect.y0)) * transform.inverse();

        let (x_advance, y_advance) = x_y_advances(&transform);

        let width = rect.width() as f32;
        let height = rect.height() as f32;
        let radius = self.radius.min(0.5 * width.min(height));

        // To avoid divide by 0; potentially should be a bigger number for antialiasing.
        let std_dev = self.std_dev.max(1e-6);

        let min_edge = width.min(height);
        let rmax = 0.5 * min_edge;
        let r0 = radius.hypot(std_dev * 1.15).min(rmax);
        let r1 = radius.hypot(std_dev * 2.0).min(rmax);

        let exponent = 2.0 * r1 / r0;

        let std_dev_inv = std_dev.recip();

        // Pull in long end (make less eccentric).
        let delta = 1.25
            * std_dev
            * (exp(-(0.5 * std_dev_inv * width).powi(2))
                - exp(-(0.5 * std_dev_inv * height).powi(2)));
        let w = width + delta.min(0.0);
        let h = height - delta.max(0.0);

        let recip_exponent = exponent.recip();
        let scale = 0.5 * compute_erf7(std_dev_inv * 0.5 * (w.max(h) - 0.5 * radius));

        let encoded = EncodedBlurredRoundedRectangle {
            exponent,
            recip_exponent,
            width,
            height,
            scale,
            r1,
            std_dev_inv,
            min_edge,
            color: PremulColor::from_alpha_color(self.color),
            w,
            h,
            transform,
            x_advance,
            y_advance,
        };

        let idx = paints.len();
        paints.push(encoded.into());

        Paint::Indexed(IndexedPaint::new(idx))
    }
}

/// Calculates the transform necessary to map the line spanned by points src1, src2 to
/// the line spanned by dst1, dst2.
///
/// This creates a transformation that maps any line segment to any other line segment.
/// For gradients, we use this to transform the gradient line to a standard form (0,0) → (1,0).
///
/// Copied from <https://github.com/linebender/tiny-skia/blob/68b198a7210a6bbf752b43d6bc4db62445730313/src/shaders/radial_gradient.rs#L182>
fn ts_from_line_to_line(src1: Point, src2: Point, dst1: Point, dst2: Point) -> Affine {
    let unit_to_line1 = unit_to_line(src1, src2);
    // Calculate the transform necessary to map line1 to the unit vector.
    let line1_to_unit = unit_to_line1.inverse();
    // Then map the unit vector to line2.
    let unit_to_line2 = unit_to_line(dst1, dst2);

    unit_to_line2 * line1_to_unit
}

/// Calculate the transform necessary to map the unit vector to the line spanned by the points
/// `p1` and `p2`.
fn unit_to_line(p0: Point, p1: Point) -> Affine {
    Affine::new([
        p1.y - p0.y,
        p0.x - p1.x,
        p1.x - p0.x,
        p1.y - p0.y,
        p0.x,
        p0.y,
    ])
}

/// A helper trait for converting a premultiplied f32 color to `Self`.
pub trait FromF32Color: Sized + Debug {
    /// The zero value.
    const ZERO: Self;
    /// Convert from a premultiplied f32 color to `Self`.
    fn from_f32<S: Simd>(color: f32x4<S>) -> [Self; 4];
}

impl FromF32Color for f32 {
    const ZERO: Self = 0.0;

    fn from_f32<S: Simd>(color: f32x4<S>) -> [Self; 4] {
        color.val
    }
}

impl FromF32Color for u8 {
    const ZERO: Self = 0;

    fn from_f32<S: Simd>(mut color: f32x4<S>) -> [Self; 4] {
        let simd = color.simd;
        color = f32x4::splat(simd, 0.5).madd(color, f32x4::splat(simd, 255.0));

        let res = [
            color[0] as Self,
            color[1] as Self,
            color[2] as Self,
            color[3] as Self,
        ];

        res
    }
}

/// A lookup table for sampled gradient values.
#[derive(Debug)]
pub struct GradientLut<T: Copy + Clone + FromF32Color> {
    lut: Vec<[T; 4]>,
    scale: f32,
}

impl<T: Copy + Clone + FromF32Color> GradientLut<T> {
    /// Create a new lookup table.
    fn new<S: Simd>(simd: S, ranges: &[GradientRange]) -> Self {
        let lut_size = match ranges.len() {
            1 => 256,
            2 => 512,
            _ => 1024,
        };

        let mut lut = vec![[T::ZERO, T::ZERO, T::ZERO, T::ZERO]; lut_size + 4];

        let ramps = {
            let mut ramps = Vec::with_capacity(ranges.len());
            let mut prev_idx = 0;

            for range in ranges {
                let max_idx = (range.x1 * lut_size as f32) as usize;

                ramps.push((prev_idx..max_idx, range));
                prev_idx = max_idx;
            }

            ramps
        };

        let inv_lut_size = f32x4::splat(simd, 1.0 / lut_size as f32);

        for (ramp_range, range) in ramps {
            let biases = f32x16::block_splat(f32x4::from_slice(simd, &range.bias));
            let scales = f32x16::block_splat(f32x4::from_slice(simd, &range.scale));

            ramp_range.step_by(4).for_each(|idx| {
                let t_vals = (f32x4::splat(simd, idx as f32)
                    + f32x4::from_slice(simd, &[0.0, 1.0, 2.0, 3.0]))
                    * inv_lut_size;

                let t_vals = element_wise_splat(simd, t_vals);

                let mut result = biases.madd(scales, t_vals);
                let alphas = result.splat_4th();
                // Due to floating-point impreciseness, it can happen that
                // values either become greater than 1 or the RGB channels
                // become greater than the alpha channel. To prevent overflows
                // in later parts of the pipeline, we need to take the minimum here.
                result = result.min(1.0).min(alphas);
                let (im1, im2) = simd.split_f32x16(result);
                let (r1, r2) = simd.split_f32x8(im1);
                let (r3, r4) = simd.split_f32x8(im2);

                let lut = &mut lut[idx..][..4];
                lut[0] = T::from_f32(r1);
                lut[1] = T::from_f32(r2);
                lut[2] = T::from_f32(r3);
                lut[3] = T::from_f32(r4);
            });
        }

        lut.truncate(lut_size);

        let scale = lut.len() as f32 - 1.0;

        Self { lut, scale }
    }

    /// Get the sample value at a specific index.
    #[inline(always)]
    pub fn get(&self, idx: usize) -> [T; 4] {
        self.lut[idx]
    }

    /// Return the raw array of gradient sample values.
    #[inline(always)]
    pub fn lut(&self) -> &[[T; 4]] {
        &self.lut
    }

    /// Get the scale factor by which to scale the parametric value to
    /// compute the correct lookup index.
    #[inline(always)]
    pub fn scale_factor(&self) -> f32 {
        self.scale
    }
}

mod private {
    #[expect(unnameable_types, reason = "Sealed trait pattern.")]
    pub trait Sealed {}

    impl Sealed for super::Gradient {}
}

#[cfg(test)]
mod tests {
    use super::{EncodeExt, Gradient};
    use crate::color::DynamicColor;
    use crate::color::palette::css::{BLACK, BLUE, GREEN};
    use crate::kurbo::{Affine, Point};
    use crate::peniko::{ColorStop, ColorStops, GradientKind};
    use alloc::vec;
    use smallvec::smallvec;

    #[test]
    fn gradient_missing_stops() {
        let mut buf = vec![];

        let gradient = Gradient {
            kind: GradientKind::Linear {
                start: Point::new(0.0, 0.0),
                end: Point::new(20.0, 0.0),
            },
            ..Default::default()
        };

        assert_eq!(
            gradient.encode_into(&mut buf, Affine::IDENTITY),
            BLACK.into()
        );
    }

    #[test]
    fn gradient_one_stop() {
        let mut buf = vec![];

        let gradient = Gradient {
            kind: GradientKind::Linear {
                start: Point::new(0.0, 0.0),
                end: Point::new(20.0, 0.0),
            },
            stops: ColorStops(smallvec![ColorStop {
                offset: 0.0,
                color: DynamicColor::from_alpha_color(GREEN),
            }]),
            ..Default::default()
        };

        // Should return the color of the first stop.
        assert_eq!(
            gradient.encode_into(&mut buf, Affine::IDENTITY),
            GREEN.into()
        );
    }

    #[test]
    fn gradient_not_padded_stops() {
        let mut buf = vec![];

        let gradient = Gradient {
            kind: GradientKind::Linear {
                start: Point::new(0.0, 0.0),
                end: Point::new(20.0, 0.0),
            },
            stops: ColorStops(smallvec![
                ColorStop {
                    offset: 0.0,
                    color: DynamicColor::from_alpha_color(GREEN),
                },
                ColorStop {
                    offset: 0.5,
                    color: DynamicColor::from_alpha_color(BLUE),
                },
            ]),
            ..Default::default()
        };

        assert_eq!(
            gradient.encode_into(&mut buf, Affine::IDENTITY),
            GREEN.into()
        );
    }

    #[test]
    fn gradient_not_sorted_stops() {
        let mut buf = vec![];

        let gradient = Gradient {
            kind: GradientKind::Linear {
                start: Point::new(0.0, 0.0),
                end: Point::new(20.0, 0.0),
            },
            stops: ColorStops(smallvec![
                ColorStop {
                    offset: 1.0,
                    color: DynamicColor::from_alpha_color(GREEN),
                },
                ColorStop {
                    offset: 0.0,
                    color: DynamicColor::from_alpha_color(BLUE),
                },
            ]),
            ..Default::default()
        };

        assert_eq!(
            gradient.encode_into(&mut buf, Affine::IDENTITY),
            GREEN.into()
        );
    }

    #[test]
    fn gradient_linear_degenerate() {
        let mut buf = vec![];

        let gradient = Gradient {
            kind: GradientKind::Linear {
                start: Point::new(0.0, 0.0),
                end: Point::new(0.0, 0.0),
            },
            stops: ColorStops(smallvec![
                ColorStop {
                    offset: 0.0,
                    color: DynamicColor::from_alpha_color(GREEN),
                },
                ColorStop {
                    offset: 1.0,
                    color: DynamicColor::from_alpha_color(BLUE),
                },
            ]),
            ..Default::default()
        };

        assert_eq!(
            gradient.encode_into(&mut buf, Affine::IDENTITY),
            GREEN.into()
        );
    }

    #[test]
    fn gradient_radial_degenerate() {
        let mut buf = vec![];

        let gradient = Gradient {
            kind: GradientKind::Radial {
                start_center: Point::new(0.0, 0.0),
                start_radius: 20.0,
                end_center: Point::new(0.0, 0.0),
                end_radius: 20.0,
            },
            stops: ColorStops(smallvec![
                ColorStop {
                    offset: 0.0,
                    color: DynamicColor::from_alpha_color(GREEN),
                },
                ColorStop {
                    offset: 1.0,
                    color: DynamicColor::from_alpha_color(BLUE),
                },
            ]),
            ..Default::default()
        };

        assert_eq!(
            gradient.encode_into(&mut buf, Affine::IDENTITY),
            GREEN.into()
        );
    }
}<|MERGE_RESOLUTION|>--- conflicted
+++ resolved
@@ -16,12 +16,7 @@
 use alloc::vec::Vec;
 #[cfg(not(feature = "multithreading"))]
 use core::cell::OnceCell;
-<<<<<<< HEAD
 use fearless_simd::{Simd, SimdBase, SimdFloat, f32x4, f32x16};
-#[cfg(feature = "multithreading")]
-use once_cell::sync::OnceCell;
-=======
->>>>>>> ecf6b282
 use smallvec::SmallVec;
 // So we can just use `OnceCell` regardless of which feature is activated.
 #[cfg(feature = "multithreading")]
