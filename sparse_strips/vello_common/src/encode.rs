// Copyright 2025 the Vello Authors
// SPDX-License-Identifier: Apache-2.0 OR MIT

//! Paints for drawing shapes.

use crate::color::palette::css::BLACK;
use crate::color::{ColorSpaceTag, HueDirection, PremulColor, Srgb, gradient};
use crate::encode::private::Sealed;
use crate::kurbo::{Affine, Point, Vec2};
use crate::peniko::{ColorStop, Extend, Gradient, GradientKind, ImageQuality};
use crate::pixmap::Pixmap;
use alloc::borrow::Cow;
use alloc::sync::Arc;
use alloc::vec::Vec;
use core::f32::consts::PI;
use core::iter;
use smallvec::SmallVec;
use vello_api::paint::{Image, IndexedPaint, Paint};

const DEGENERATE_THRESHOLD: f32 = 1.0e-6;
const NUDGE_VAL: f32 = 1.0e-7;

/// A trait for encoding gradients.
pub trait EncodeExt: private::Sealed {
    /// Encode the gradient and push it into a vector of encoded paints, returning
    /// the corresponding paint in the process. This will also validate the gradient.
    fn encode_into(&self, paints: &mut Vec<EncodedPaint>, transform: Affine) -> Paint;
}

impl EncodeExt for Gradient {
    /// Encode the gradient into a paint.
    fn encode_into(&self, paints: &mut Vec<EncodedPaint>, transform: Affine) -> Paint {
        // First make sure that the gradient is valid and not degenerate.
        if let Err(paint) = validate(self) {
            return paint;
        }

        let mut has_opacities = self.stops.iter().any(|s| s.color.components[3] != 1.0);
        let pad = self.extend == Extend::Pad;

        let mut stops = Cow::Borrowed(&self.stops.0);
        // For each gradient type, before doing anything we first translate it such that
        // one of the points of the gradient lands on the origin (0, 0). We do this because
        // it makes things simpler and allows for some optimizations for certain calculations.
        let (x_offset, y_offset);
        // The start/end range of the color line. We use this to resolve the extend of the gradient.
        // Currently radial gradients uses normalized values between 0.0 and 1.0, for sweep and
        // linear gradients different values are used (TODO: Would be nice to make this more consistent).
        let mut clamp_range = (0.0, 1.0);

        let kind = match self.kind {
            GradientKind::Linear { start, end } => {
                // For linear gradients, we want to interpolate the color along the line that is
                // formed by `start` and `end`.
                let mut p0 = start;
                let mut p1 = end;

                // For simplicity, ensure that the gradient line always goes from left to right.
                if p0.x >= p1.x {
                    core::mem::swap(&mut p0, &mut p1);

                    stops = Cow::Owned(
                        stops
                            .iter()
                            .rev()
                            .map(|s| ColorStop {
                                offset: 1.0 - s.offset,
                                color: s.color,
                            })
                            .collect::<SmallVec<[ColorStop; 4]>>(),
                    );
                }

                // Double the length of the iterator, and append stops in reverse order in case
                // we have the extend `Reflect`.
                // Then we can treat it the same as a repeated gradient.
                if self.extend == Extend::Reflect {
                    p1.x += p1.x - p0.x;
                    p1.y += p1.y - p0.y;
                    stops = Cow::Owned(apply_reflect(&stops));
                }

                // To translate p0 to the origin of the coordinate system, we need to apply
                // the negative.
                x_offset = -p0.x as f32;
                y_offset = -p0.y as f32;

                let dx = p1.x as f32 + x_offset;
                let dy = p1.y as f32 + y_offset;
                // In order to calculate where a pixel lies along the gradient line (the line made up
                // by the two points of the linear gradient), we need to calculate its position
                // on the gradient line. Remember that our gradient line always start at the origin
                // (0, 0). Therefore, we can simply calculate the normal vector of the line,
                // and then, for each pixel that we render, we calculate the distance to the line.
                // That distance then corresponds to our position on the gradient line, and allows
                // us to resolve which color stops we need to load and how to interpolate them.
                let norm = (-dy, dx);

                // We precalculate some values so that we can more easily calculate the distance
                // from the position of the pixel to the line of the normal vector. See
                // here for the formula: https://en.wikipedia.org/wiki/Distance_from_a_point_to_a_line#Line_defined_by_two_points

                // The denominator, i.e. sqrt((y_2 - y_1)^2 + (x_2 - x_1)^2). Since x_1 and y_1
                // are always 0, this shortens to sqrt(y_2^2 + x_2^2).
                let distance = (norm.1 * norm.1 + norm.0 * norm.0).sqrt();
                // This corresponds to (y_2 - y_1) in the formula, but because of the above reasons
                // shortens to y_2.
                let y2_minus_y1 = norm.1;
                // This corresponds to (x_2 - x_1) in the formula, but because of the above reasons
                // shortens to x_2.
                let x2_minus_x1 = norm.0;
                // Note that we can completely disregard the x_2 * y_1 - y_2 * x_1 factor, since
                // y_1 and x_1 are both 0.

                let end_val = (dx * dx + dy * dy).sqrt();
                clamp_range = (0.0, end_val);

                EncodedKind::Linear(LinearKind {
                    distance,
                    y2_minus_y1,
                    x2_minus_x1,
                })
            }
            GradientKind::Radial {
                start_center,
                start_radius,
                end_center,
                end_radius,
            } => {
                // For radial gradients, we conceptually interpolate a circle from c0 with radius
                // r0 to the circle at c1 with radius r1.
                let c0 = start_center;
                let mut c1 = end_center;
                let r0 = start_radius;
                let mut r1 = end_radius;

                // Same story as for linear gradients, mutate stops so that reflect and repeat
                // can be treated the same.
                if self.extend == Extend::Reflect {
                    c1 += c1 - c0;
                    r1 += r1 - r0;
                    stops = Cow::Owned(apply_reflect(&stops));
                }

                // Similarly to linear gradients, ensure that c0 lands on the origin (0, 0).
                x_offset = -c0.x as f32;
                y_offset = -c0.y as f32;

                let end_point = c1 - c0;

                let dist = (end_point.x * end_point.x + end_point.y * end_point.y).sqrt() as f32;
                let c0_in_c1 = r1 >= r0 + dist;
                let c1_in_c0 = r0 >= r1 + dist;
                let cone_like = !(c0_in_c1 || c1_in_c0);
                // If the inner circle is not completely contained within the outer circle, the gradient
                // can deform into a cone-like structure where some areas of the shape are not defined.
                // Because of this, we might need opacities and source-over compositing in that case.
                has_opacities |= cone_like;

                EncodedKind::Radial(RadialKind {
                    c1: (end_point.x as f32, end_point.y as f32),
                    r0,
                    r1,
                    cone_like,
                })
            }
            GradientKind::Sweep {
                center,
                start_angle,
                end_angle,
            } => {
                // For sweep gradients, the position on the "color line" is defined by the
                // angle towards the gradient center.
                let start_angle = start_angle.to_radians();
                let mut end_angle = end_angle.to_radians();

                // Same as before, reduce `Reflect` to `Repeat`.
                if self.extend == Extend::Reflect {
                    end_angle += end_angle - start_angle;
                    stops = Cow::Owned(apply_reflect(&stops));
                }

                // Make sure the center of the gradient falls on the origin (0, 0).
                x_offset = -center.x as f32;
                y_offset = -center.y as f32;
                clamp_range = (start_angle, end_angle);

                EncodedKind::Sweep(SweepKind)
            }
        };

        let ranges = encode_stops(
            &stops,
            clamp_range.0,
            clamp_range.1,
            pad,
            self.interpolation_cs,
            self.hue_direction,
        );

        // This represents the transform that needs to be applied to the starting point of a
        // command before starting with the rendering.
        // First we need to account for a potential offset of the gradient (x_offset/y_offset), then
        // we account for the fact that we sample in the center of a pixel and not in the corner by
        // adding 0.5.
        // Finally, we need to apply the _inverse_ transform to the point so that we can account
        // for the transform on the gradient.
        let transform =
            Affine::translate((x_offset as f64 + 0.5, y_offset as f64 + 0.5)) * transform.inverse();

        // One possible approach of calculating the positions would be to apply the above
        // transform to _each_ pixel that we render in the wide tile. However, a much better
        // approach is to apply the transform once for the first pixel,
        // and from then on only apply incremental updates to the current x/y position
        // that we calculated in the beginning.
        //
        // Remember that we render wide tiles in column major order (i.e. we first calculate the
        // values for a specific x for all Tile::HEIGHT y by incrementing y by 1, and then finally
        // we increment the x position by 1 and start from the beginning). If we want to implement
        // the above approach of incrementally updating the position, we need to calculate
        // how the x/y unit vectors are affected by the transform, and then use this as the
        // step delta for a step in the x/y direction.
        let (x_advance, y_advance) = x_y_advances(&transform);

        let encoded = EncodedGradient {
            kind,
            transform,
            x_advance,
            y_advance,
            ranges,
            pad,
            has_opacities,
            clamp_range,
        };

        let idx = paints.len();
        paints.push(encoded.into());

        Paint::Indexed(IndexedPaint::new(idx))
    }
}

/// Returns a fallback paint in case the gradient is invalid.
///
/// The paint will be either black or contain the color of the first stop of the gradient.
fn validate(gradient: &Gradient) -> Result<(), Paint> {
    let black = Err(BLACK.into());

    // Gradients need at least two stops.
    if gradient.stops.is_empty() {
        return black;
    }

    let first = Err(gradient.stops[0].color.to_alpha_color::<Srgb>().into());

    if gradient.stops.len() == 1 {
        return first;
    }

    // First stop must be at offset 0.0 and last offset must be at 1.0.
    if gradient.stops[0].offset != 0.0 || gradient.stops[gradient.stops.len() - 1].offset != 1.0 {
        return first;
    }

    for stops in gradient.stops.windows(2) {
        let f = stops[0];
        let n = stops[1];

        // Offsets must be between 0 and 1.
        if f.offset > 1.0 || f.offset < 0.0 {
            return first;
        }

        // Stops must be sorted by ascending offset.
        if f.offset > n.offset {
            return first;
        }
    }

    let degenerate_point = |p1: &Point, p2: &Point| {
        (p1.x - p2.x).abs() as f32 <= DEGENERATE_THRESHOLD
            && (p1.y - p2.y).abs() as f32 <= DEGENERATE_THRESHOLD
    };

    let degenerate_val = |v1: f32, v2: f32| (v2 - v1).abs() <= DEGENERATE_THRESHOLD;

    match &gradient.kind {
        GradientKind::Linear { start, end } => {
            // Start and end points must not be too close together.
            if degenerate_point(start, end) {
                return first;
            }
        }
        GradientKind::Radial {
            start_center,
            start_radius,
            end_center,
            end_radius,
        } => {
            // Radii must not be negative.
            if *start_radius < 0.0 || *end_radius < 0.0 {
                return first;
            }

            // Radii and center points must not be close to the same.
            if degenerate_point(start_center, end_center)
                && degenerate_val(*start_radius, *end_radius)
            {
                return first;
            }
        }
        GradientKind::Sweep {
            start_angle,
            end_angle,
            ..
        } => {
            // The end angle must be larger than the start angle.
            if degenerate_val(*start_angle, *end_angle) {
                return first;
            }

            if end_angle <= start_angle {
                return first;
            }
        }
    }

    Ok(())
}

/// Extend the stops so that we can treat a repeated gradient like a reflected gradient.
fn apply_reflect(stops: &[ColorStop]) -> SmallVec<[ColorStop; 4]> {
    let first_half = stops.iter().map(|s| ColorStop {
        offset: s.offset / 2.0,
        color: s.color,
    });

    let second_half = stops.iter().rev().map(|s| ColorStop {
        offset: 0.5 + (1.0 - s.offset) / 2.0,
        color: s.color,
    });

    first_half.chain(second_half).collect::<SmallVec<_>>()
}

/// Encode all stops into a sequence of ranges.
fn encode_stops(
    stops: &[ColorStop],
    start: f32,
    end: f32,
    pad: bool,
    cs: ColorSpaceTag,
    hue_dir: HueDirection,
) -> Vec<GradientRange> {
    struct EncodedColorStop {
        offset: f32,
        color: PremulColor<Srgb>,
    }

    // Create additional (SRGB-encoded) stops in-between to approximate the color space we want to
    // interpolate in.
    let interpolated_stops = stops
        .windows(2)
        .flat_map(|s| {
            let left_stop = &s[0];
            let right_stop = &s[1];

            let interpolated =
                gradient::<Srgb>(left_stop.color, right_stop.color, cs, hue_dir, 0.01);

            interpolated.map(|st| EncodedColorStop {
                offset: left_stop.offset + (right_stop.offset - left_stop.offset) * st.0,
                color: st.1,
            })
        })
        .collect::<Vec<_>>();

    let create_range = |left_stop: &EncodedColorStop, right_stop: &EncodedColorStop| {
        let x0 = start + (end - start) * left_stop.offset;
        let x1 = start + (end - start) * right_stop.offset;
        let c0 = left_stop.color.to_rgba8().to_u8_array();
        let c1 = right_stop.color.to_rgba8().to_u8_array();

        // Given two positions x0 and x1 as well as two corresponding colors c0 and c1,
        // the delta that needs to be applied to c0 to calculate the color of x between x0 and x1
        // is calculated by c0 + ((x - x0) / (x1 - x0)) * (c1 - c0).
        // We can precompute the (c1 - c0)/(x1 - x0) part for each color component.

        // We call this method with two same stops for `left_range` and `right_range`, so make
        // sure we don't actually end up with a 0 here.
        let x1_minus_x0 = (x1 - x0).max(NUDGE_VAL);
        let mut factors = [0.0; 4];

        for i in 0..4 {
            let c1_minus_c0 = c1[i] as f32 - c0[i] as f32;
            factors[i] = c1_minus_c0 / x1_minus_x0;
        }

        GradientRange {
            x0,
            x1,
            c0,
            factors,
        }
    };

    // Note: this could use `Iterator::map_windows` once stabilized, meaning `interpolated_stops`
    // no longer needs to be collected.
    let stop_ranges = interpolated_stops.windows(2).map(|s| {
        let left_stop = &s[0];
        let right_stop = &s[1];

        create_range(left_stop, right_stop)
    });

    if pad {
        // We handle padding by inserting dummy stops in the beginning and end with a very big
        // range.
        let left_range = iter::once({
            let first_stop = interpolated_stops.first().unwrap();
            let mut encoded_range = create_range(first_stop, first_stop);
            encoded_range.x0 = f32::MIN;
            encoded_range
        });

        let right_range = iter::once({
            let last_stop = interpolated_stops.last().unwrap();
            let mut encoded_range = create_range(last_stop, last_stop);
            encoded_range.x1 = f32::MAX;
            encoded_range
        });

        left_range.chain(stop_ranges.chain(right_range)).collect()
    } else {
        stop_ranges.collect()
    }
}

pub(crate) fn x_y_advances(transform: &Affine) -> (Vec2, Vec2) {
    let scale_skew_transform = {
        let c = transform.as_coeffs();
        Affine::new([c[0], c[1], c[2], c[3], 0.0, 0.0])
    };

    let x_advance = scale_skew_transform * Point::new(1.0, 0.0);
    let y_advance = scale_skew_transform * Point::new(0.0, 1.0);

    (
        Vec2::new(x_advance.x, x_advance.y),
        Vec2::new(y_advance.x, y_advance.y),
    )
}

impl Sealed for Image {}

impl EncodeExt for Image {
    fn encode_into(&self, paints: &mut Vec<EncodedPaint>, transform: Affine) -> Paint {
        let idx = paints.len();

        let transform = transform.inverse();
        // TODO: This is somewhat expensive for large images, maybe it's not worth optimizing
        // non-opaque images in the first place..
        let has_opacities = self.pixmap.data().chunks(4).any(|c| c[3] != 255);

        let (x_advance, y_advance) = x_y_advances(&transform);

        let encoded = EncodedImage {
            pixmap: self.pixmap.clone(),
            extends: (self.x_extend, self.y_extend),
            quality: self.quality,
            has_opacities,
            transform,
            x_advance,
            y_advance,
        };

        paints.push(EncodedPaint::Image(encoded));

        Paint::Indexed(IndexedPaint::new(idx))
    }
}

/// An encoded paint.
#[derive(Debug)]
pub enum EncodedPaint {
    /// An encoded gradient.
    Gradient(EncodedGradient),
    /// An encoded image.
    Image(EncodedImage),
}

impl From<EncodedGradient> for EncodedPaint {
    fn from(value: EncodedGradient) -> Self {
        Self::Gradient(value)
    }
}

/// An encoded image.
#[derive(Debug)]
pub struct EncodedImage {
    /// The underlying pixmap of the image.
    pub pixmap: Arc<Pixmap>,
    /// The extends in the horizontal and vertical direction.
    pub extends: (Extend, Extend),
    /// The rendering quality of the image.
    pub quality: ImageQuality,
    /// Whether the image has opacities.
    pub has_opacities: bool,
    /// A transform to apply to the image.
    pub transform: Affine,
    /// The advance in image coordinates for one step in the x direction.
    pub x_advance: Vec2,
    /// The advance in image coordinates for one step in the y direction.
    pub y_advance: Vec2,
}

/// Computed properties of a linear gradient.
#[derive(Debug)]
pub struct LinearKind {
    distance: f32,
    y2_minus_y1: f32,
    x2_minus_x1: f32,
}

/// Computed properties of a radial gradient.
#[derive(Debug)]
pub struct RadialKind {
    c1: (f32, f32),
    r0: f32,
    r1: f32,
    cone_like: bool,
}

impl RadialKind {
    fn pos_inner(&self, pos: &Point) -> Option<f32> {
        // The values for a radial gradient can be calculated for any t as follow:
        // Let x(t) = (x_1 - x_0)*t + x_0 (since x_0 is always 0, this shortens to x_1 * t)
        // Let y(t) = (y_1 - y_0)*t + y_0 (since y_0 is always 0, this shortens to y_1 * t)
        // Let r(t) = (r_1 - r_0)*t + r_0
        // Given a pixel at a position (x_2, y_2), we need to find the largest t such that
        // (x_2 - x(t))^2 + (y - y_(t))^2 = r_t()^2, i.e. the circle with the interpolated
        // radius and center position needs to intersect the pixel we are processing.
        //
        // You can reformulate this problem to a quadratic equation (TODO: add derivation. Since
        // I'm not sure if that code will stay the same after performance optimizations I haven't
        // written this down yet), to which we then simply need to find the solutions.

        let r0 = self.r0;
        let dx = self.c1.0;
        let dy = self.c1.1;
        let dr = self.r1 - self.r0;

        let px = pos.x as f32;
        let py = pos.y as f32;

        let a = dx * dx + dy * dy - dr * dr;
        let b = -2.0 * (px * dx + py * dy + r0 * dr);
        let c = px * px + py * py - r0 * r0;

        let discriminant = b * b - 4.0 * a * c;

        // No solution available.
        if discriminant < 0.0 {
            return None;
        }

        let sqrt_d = discriminant.sqrt();
        let t1 = (-b - sqrt_d) / (2.0 * a);
        let t2 = (-b + sqrt_d) / (2.0 * a);

        let max = t1.max(t2);
        let min = t1.min(t2);

        // We only want values for `t` where the interpolated radius is actually positive.
        if self.r0 + dr * max < 0.0 {
            if self.r0 + dr * min < 0.0 {
                None
            } else {
                Some(min)
            }
        } else {
            Some(max)
        }
    }
}

/// Computed properties of a sweep gradient.
#[derive(Debug)]
pub struct SweepKind;

/// A kind of encoded gradient.
#[derive(Debug)]
pub enum EncodedKind {
    /// An encoded linear gradient.
    Linear(LinearKind),
    /// An encoded radial gradient.
    Radial(RadialKind),
    /// An encoded sweep gradient.
    Sweep(SweepKind),
}

/// An encoded gradient.
#[derive(Debug)]
pub struct EncodedGradient {
    /// The underlying kind of gradient.
    pub kind: EncodedKind,
    /// A transform that needs to be applied to the position of the first processed pixel.
    pub transform: Affine,
    /// How much to advance into the x/y direction for one step in the x direction.
    pub x_advance: Vec2,
    /// How much to advance into the x/y direction for one step in the y direction.
    pub y_advance: Vec2,
    /// The color ranges of the gradient.
    pub ranges: Vec<GradientRange>,
    /// Whether the gradient should be padded.
    pub pad: bool,
    /// Whether the gradient requires `source_over` compositing.
    pub has_opacities: bool,
    /// The values that should be used for clamping when applying the extend.
    pub clamp_range: (f32, f32),
}

/// An encoded ange between two color stops.
#[derive(Debug, Clone)]
pub struct GradientRange {
    /// The start value of the range.
    pub x0: f32,
    /// The end value of the range.
    pub x1: f32,
    /// The start color of the range.
    pub c0: [u8; 4],
    /// The interpolation factors of the range.
    pub factors: [f32; 4],
}

/// Sampling positions in a gradient.
pub trait GradientLike {
    /// Given a position, return the position on the gradient range.
    fn cur_pos(&self, pos: &Point) -> f32;
    /// Whether the gradient is possibly not defined over the whole domain of points.
    fn has_undefined(&self) -> bool;
    /// Whether the current position is defined in the gradient. If `has_undefined` returns `false`,
    /// this will return false for all possible points.
    fn is_defined(&self, pos: &Point) -> bool;
}

impl GradientLike for SweepKind {
    fn cur_pos(&self, pos: &Point) -> f32 {
        // The position in a sweep gradient is simply determined by its angle from the origin.
        let angle = (-pos.y as f32).atan2(pos.x as f32);

        if angle >= 0.0 {
            angle
        } else {
            angle + 2.0 * PI
        }
    }

    fn has_undefined(&self) -> bool {
        false
    }

    fn is_defined(&self, _: &Point) -> bool {
        true
    }
}

impl GradientLike for LinearKind {
    fn cur_pos(&self, pos: &Point) -> f32 {
        // The position of a point relative to a linear gradient is determined by its distance
        // to the normal vector. See `encode_into` for more information.
        (pos.x as f32 * self.y2_minus_y1 - pos.y as f32 * self.x2_minus_x1) / self.distance
    }

    fn has_undefined(&self) -> bool {
        false
    }

    fn is_defined(&self, _: &Point) -> bool {
        true
    }
}

impl GradientLike for RadialKind {
    fn cur_pos(&self, pos: &Point) -> f32 {
        self.pos_inner(pos).unwrap_or(0.0)
    }

    fn has_undefined(&self) -> bool {
        self.cone_like
    }

    fn is_defined(&self, pos: &Point) -> bool {
        self.pos_inner(pos).is_some()
    }
}

mod private {
    #[allow(unnameable_types, reason = "We make it unnameable on purpose")]
    pub trait Sealed {}

    impl Sealed for super::Gradient {}
}

#[cfg(test)]
mod tests {
    use super::{EncodeExt, Gradient};
    use crate::color::DynamicColor;
    use crate::color::palette::css::{BLACK, BLUE, GREEN};
    use crate::kurbo::Point;
    use crate::peniko::{ColorStop, ColorStops, GradientKind};
    use alloc::vec;
    use smallvec::smallvec;
    use vello_api::kurbo::Affine;

    #[test]
    fn gradient_missing_stops() {
        let mut buf = vec![];

        let gradient = Gradient {
            kind: GradientKind::Linear {
                start: Point::new(0.0, 0.0),
                end: Point::new(20.0, 0.0),
            },
            ..Default::default()
        };

        assert_eq!(
            gradient.encode_into(&mut buf, Affine::IDENTITY),
            BLACK.into()
        );
    }

    #[test]
    fn gradient_one_stop() {
        let mut buf = vec![];

        let gradient = Gradient {
            kind: GradientKind::Linear {
                start: Point::new(0.0, 0.0),
                end: Point::new(20.0, 0.0),
            },
            stops: ColorStops(smallvec![ColorStop {
                offset: 0.0,
                color: DynamicColor::from_alpha_color(GREEN),
            }]),
            ..Default::default()
        };

        // Should return the color of the first stop.
        assert_eq!(
            gradient.encode_into(&mut buf, Affine::IDENTITY),
            GREEN.into()
        );
    }

    #[test]
    fn gradient_not_padded_stops() {
        let mut buf = vec![];

        let gradient = Gradient {
            kind: GradientKind::Linear {
                start: Point::new(0.0, 0.0),
                end: Point::new(20.0, 0.0),
            },
            stops: ColorStops(smallvec![
                ColorStop {
                    offset: 0.0,
                    color: DynamicColor::from_alpha_color(GREEN),
                },
                ColorStop {
                    offset: 0.5,
                    color: DynamicColor::from_alpha_color(BLUE),
                },
            ]),
            ..Default::default()
        };

        assert_eq!(
            gradient.encode_into(&mut buf, Affine::IDENTITY),
            GREEN.into()
        );
    }

    #[test]
    fn gradient_not_sorted_stops() {
        let mut buf = vec![];

        let gradient = Gradient {
            kind: GradientKind::Linear {
                start: Point::new(0.0, 0.0),
                end: Point::new(20.0, 0.0),
            },
            stops: ColorStops(smallvec![
                ColorStop {
                    offset: 1.0,
                    color: DynamicColor::from_alpha_color(GREEN),
                },
                ColorStop {
                    offset: 0.0,
                    color: DynamicColor::from_alpha_color(BLUE),
                },
            ]),
            ..Default::default()
        };

        assert_eq!(
            gradient.encode_into(&mut buf, Affine::IDENTITY),
            GREEN.into()
        );
    }

    #[test]
    fn gradient_linear_degenerate() {
        let mut buf = vec![];

        let gradient = Gradient {
            kind: GradientKind::Linear {
                start: Point::new(0.0, 0.0),
                end: Point::new(0.0, 0.0),
            },
            stops: ColorStops(smallvec![
                ColorStop {
                    offset: 0.0,
                    color: DynamicColor::from_alpha_color(GREEN),
                },
                ColorStop {
                    offset: 1.0,
                    color: DynamicColor::from_alpha_color(BLUE),
                },
            ]),
            ..Default::default()
        };

        assert_eq!(
            gradient.encode_into(&mut buf, Affine::IDENTITY),
            GREEN.into()
        );
    }

    #[test]
<<<<<<< HEAD
=======
    fn gradient_sweep_degenerate() {
        let mut buf = vec![];

        let gradient = Gradient {
            kind: GradientKind::Sweep {
                center: Point::new(0.0, 0.0),
                start_angle: 0.0,
                end_angle: 380.0,
            },
            stops: ColorStops(smallvec![
                ColorStop {
                    offset: 0.0,
                    color: DynamicColor::from_alpha_color(GREEN),
                },
                ColorStop {
                    offset: 1.0,
                    color: DynamicColor::from_alpha_color(BLUE),
                },
            ]),
            ..Default::default()
        };

        assert_eq!(
            gradient.encode_into(&mut buf, Affine::IDENTITY),
            GREEN.into()
        );
    }

    #[test]
>>>>>>> 1ba34e69
    fn gradient_radial_degenerate() {
        let mut buf = vec![];

        let gradient = Gradient {
            kind: GradientKind::Radial {
                start_center: Point::new(0.0, 0.0),
                start_radius: 20.0,
                end_center: Point::new(0.0, 0.0),
                end_radius: 20.0,
            },
            stops: ColorStops(smallvec![
                ColorStop {
                    offset: 0.0,
                    color: DynamicColor::from_alpha_color(GREEN),
                },
                ColorStop {
                    offset: 1.0,
                    color: DynamicColor::from_alpha_color(BLUE),
                },
            ]),
            ..Default::default()
        };

        assert_eq!(
            gradient.encode_into(&mut buf, Affine::IDENTITY),
            GREEN.into()
        );
    }
}<|MERGE_RESOLUTION|>--- conflicted
+++ resolved
@@ -839,38 +839,6 @@
     }
 
     #[test]
-<<<<<<< HEAD
-=======
-    fn gradient_sweep_degenerate() {
-        let mut buf = vec![];
-
-        let gradient = Gradient {
-            kind: GradientKind::Sweep {
-                center: Point::new(0.0, 0.0),
-                start_angle: 0.0,
-                end_angle: 380.0,
-            },
-            stops: ColorStops(smallvec![
-                ColorStop {
-                    offset: 0.0,
-                    color: DynamicColor::from_alpha_color(GREEN),
-                },
-                ColorStop {
-                    offset: 1.0,
-                    color: DynamicColor::from_alpha_color(BLUE),
-                },
-            ]),
-            ..Default::default()
-        };
-
-        assert_eq!(
-            gradient.encode_into(&mut buf, Affine::IDENTITY),
-            GREEN.into()
-        );
-    }
-
-    #[test]
->>>>>>> 1ba34e69
     fn gradient_radial_degenerate() {
         let mut buf = vec![];
 
