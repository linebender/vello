--- conflicted
+++ resolved
@@ -319,7 +319,7 @@
     /// Push a new layer with the given properties.
     pub fn push_layer(
         &mut self,
-        clip_path: Option<(Vec<Strip>, Fill)>,
+        clip_path: Option<(impl Into<Box<[Strip]>>, Fill)>,
         blend_mode: BlendMode,
         mask: Option<Mask>,
         opacity: u8,
@@ -413,12 +413,8 @@
     ///    - If covered by zero winding: `push_zero_clip`
     ///    - If fully covered by non-zero winding: do nothing (clip is a no-op)
     ///    - If partially covered: `push_clip`
-<<<<<<< HEAD
-    fn push_clip(&mut self, strips: Vec<Strip>, fill_rule: Fill) {
-=======
     pub fn push_clip(&mut self, strips: impl Into<Box<[Strip]>>, fill_rule: Fill) {
         let strips = strips.into();
->>>>>>> 244ed018
         let n_strips = strips.len();
 
         // Calculate the bounding box of the clip path in strip coordinates
