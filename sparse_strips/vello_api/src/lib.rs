// Copyright 2025 the Vello Authors
// SPDX-License-Identifier: Apache-2.0 OR MIT

//! This crate defines the public API types, providing a stable interface for CPU and hybrid
//! CPU/GPU rendering implementations. It provides common interfaces and data structures used
//! across different implementations

#![forbid(unsafe_code)]

<<<<<<< HEAD
pub use peniko::*;
=======
pub use peniko;
pub use peniko::color;
pub use peniko::kurbo;
>>>>>>> 730b4f13
pub mod execute;
pub mod paint;<|MERGE_RESOLUTION|>--- conflicted
+++ resolved
@@ -7,12 +7,8 @@
 
 #![forbid(unsafe_code)]
 
-<<<<<<< HEAD
-pub use peniko::*;
-=======
 pub use peniko;
 pub use peniko::color;
 pub use peniko::kurbo;
->>>>>>> 730b4f13
 pub mod execute;
 pub mod paint;