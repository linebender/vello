--- conflicted
+++ resolved
@@ -13,11 +13,7 @@
 
 [dependencies]
 peniko = { workspace = true }
-<<<<<<< HEAD
-png = { workspace = true }
-=======
 png = { workspace = true, optional = true }
->>>>>>> b7f82779
 
 [features]
 default = ["std", "png"]
