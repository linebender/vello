// Copyright 2025 the Vello Authors
// SPDX-License-Identifier: Apache-2.0 OR MIT

//! GPU rendering module for the sparse strips CPU/GPU rendering engine.
//!
//! This module provides the GPU-side implementation of the hybrid rendering system.
//! It handles:
//! - GPU resource management (buffers, textures, pipelines)
//! - Surface/window management and presentation
//! - Shader execution and rendering
//!
//! The hybrid approach combines CPU-side path processing with efficient GPU rendering
//! to balance flexibility and performance.

#![expect(
    clippy::cast_possible_truncation,
    reason = "We temporarily ignore those because the casts\
only break in edge cases, and some of them are also only related to conversions from f64 to f32."
)]

use alloc::vec;
use alloc::vec::Vec;
use core::{fmt::Debug, mem, num::NonZeroU64};

use crate::{
    GpuStrip, RenderError, RenderSettings, RenderSize,
    gradient_cache::GradientRampCache,
    image_cache::{ImageCache, ImageResource},
    render::{
        Config,
        common::{
            GPU_ENCODED_IMAGE_SIZE_TEXELS, GPU_LINEAR_GRADIENT_SIZE_TEXELS,
            GPU_RADIAL_GRADIENT_SIZE_TEXELS, GPU_SWEEP_GRADIENT_SIZE_TEXELS, GpuEncodedImage,
            GpuEncodedPaint, GpuLinearGradient, GpuRadialGradient, GpuSweepGradient,
            pack_image_offset, pack_image_size, pack_quality_and_extend_modes,
            pack_radial_kind_and_swapped, pack_texture_width_and_extend_mode,
        },
    },
    scene::Scene,
    schedule::{LoadOp, RendererBackend, Scheduler},
};
use bytemuck::{Pod, Zeroable};
use vello_common::{
    coarse::WideTile,
    encode::{EncodedGradient, EncodedKind, EncodedPaint, MAX_GRADIENT_LUT_SIZE, RadialKind},
    kurbo::Affine,
    paint::ImageSource,
    pixmap::Pixmap,
    tile::Tile,
};
use wgpu::{
    BindGroup, BindGroupLayout, BlendState, Buffer, ColorTargetState, ColorWrites, CommandEncoder,
    Device, PipelineCompilationOptions, Queue, RenderPassColorAttachment, RenderPassDescriptor,
    RenderPipeline, Texture, TextureView, util::DeviceExt,
};

/// Placeholder value for uninitialized GPU encoded paints.
const GPU_PAINT_PLACEHOLDER: GpuEncodedPaint = GpuEncodedPaint::LinearGradient(GpuLinearGradient {
    texture_width_and_extend_mode: 0,
    gradient_start: 0,
    transform: [0.0; 6],
});

/// Options for the renderer
#[derive(Debug)]
pub struct RenderTargetConfig {
    /// Format of the rendering target
    pub format: wgpu::TextureFormat,
    /// Width of the rendering target
    pub width: u32,
    /// Height of the rendering target
    pub height: u32,
}

/// Vello Hybrid's Renderer.
#[derive(Debug)]
pub struct Renderer {
    /// Programs for rendering.
    programs: Programs,
    /// Scheduler for scheduling draws.
    scheduler: Scheduler,
    /// Image cache for storing images atlas allocations.
    image_cache: ImageCache,
    /// Encoded paints for storing encoded paints.
    encoded_paints: Vec<GpuEncodedPaint>,
    /// Stores the index (offset) of the encoded paints in the encoded paints texture.
    paint_idxs: Vec<u32>,
    /// Gradient cache for storing gradient ramps.
    gradient_cache: GradientRampCache,
}

impl Renderer {
    /// Creates a new renderer.
    pub fn new(device: &Device, render_target_config: &RenderTargetConfig) -> Self {
        Self::new_with(device, render_target_config, RenderSettings::default())
    }

    /// Creates a new renderer with specific settings.
    pub fn new_with(
        device: &Device,
        render_target_config: &RenderTargetConfig,
        settings: RenderSettings,
    ) -> Self {
        super::common::maybe_warn_about_webgl_feature_conflict();

        let max_texture_dimension_2d = device.limits().max_texture_dimension_2d;
        let total_slots = (max_texture_dimension_2d / u32::from(Tile::HEIGHT)) as usize;
        let image_cache = ImageCache::new(max_texture_dimension_2d, max_texture_dimension_2d);
        // Estimate the maximum number of gradient cache entries based on the max texture dimension
        // and the maximum gradient LUT size - worst case scenario.
        let max_gradient_cache_size =
            max_texture_dimension_2d * max_texture_dimension_2d / MAX_GRADIENT_LUT_SIZE as u32;
        let gradient_cache = GradientRampCache::new(max_gradient_cache_size, settings.level);

        Self {
            programs: Programs::new(device, render_target_config, total_slots),
            scheduler: Scheduler::new(total_slots),
            image_cache,
            gradient_cache,
            encoded_paints: Vec::new(),
            paint_idxs: Vec::new(),
        }
    }

    /// Render `scene` into the provided command encoder.
    ///
    /// This method creates GPU resources as needed and schedules potentially multiple
    /// render passes.
    pub fn render(
        &mut self,
        scene: &Scene,
        device: &Device,
        queue: &Queue,
        encoder: &mut CommandEncoder,
        render_size: &RenderSize,
        view: &TextureView,
    ) -> Result<(), RenderError> {
        self.prepare_gpu_encoded_paints(&scene.encoded_paints);
        // TODO: For the time being, we upload the entire alpha buffer as one big chunk. As a future
        // refinement, we could have a bounded alpha buffer, and break draws when the alpha
        // buffer fills.
        self.programs.prepare(
            device,
            queue,
<<<<<<< HEAD
            &scene.strip_storage.alphas,
            encoded_paints,
=======
            &mut self.gradient_cache,
            &self.encoded_paints,
            scene.strip_generator.alpha_buf(),
>>>>>>> a783ca1c
            render_size,
            &self.paint_idxs,
        );
        let mut junk = RendererContext {
            programs: &mut self.programs,
            device,
            queue,
            encoder,
            view,
        };

        let result = self.scheduler.do_scene(&mut junk, scene, &self.paint_idxs);
        self.gradient_cache.maintain();

        result
    }

    /// Upload image to cache and atlas in one step. Returns the `ImageId`.
    ///
    /// It's used when an image is not already in the cache.
    ///
    /// This is a convenience method that:
    /// 1. Reserves space in the image cache
    /// 2. Writes the image data directly to the atlas
    /// 3. Returns the `ImageId` for use in rendering
    pub fn upload_image<T: AtlasWriter>(
        &mut self,
        device: &Device,
        queue: &Queue,
        encoder: &mut CommandEncoder,
        writer: &T,
    ) -> vello_common::paint::ImageId {
        let width = writer.width();
        let height = writer.height();
        let image_id = self.image_cache.allocate(width, height);
        let image_resource = self
            .image_cache
            .get(image_id)
            .expect("Image resource not found");
        let offset = [
            image_resource.offset[0] as u32,
            image_resource.offset[1] as u32,
        ];

        writer.write_to_atlas(
            device,
            queue,
            encoder,
            &self.programs.resources.atlas_texture,
            offset,
            width,
            height,
        );

        image_id
    }

    /// Destroy an image from the cache and clear the allocated slot in the atlas.
    pub fn destroy_image(
        &mut self,
        device: &Device,
        queue: &Queue,
        encoder: &mut CommandEncoder,
        image_id: vello_common::paint::ImageId,
    ) {
        if let Some(image_resource) = self.image_cache.deallocate(image_id) {
            self.clear_atlas_region(
                device,
                queue,
                encoder,
                [
                    image_resource.offset[0] as u32,
                    image_resource.offset[1] as u32,
                ],
                image_resource.width as u32,
                image_resource.height as u32,
            );
        }
    }

    /// Clear a specific region of the atlas texture with uninitialized data.
    fn clear_atlas_region(
        &mut self,
        _device: &Device,
        queue: &Queue,
        _encoder: &mut CommandEncoder,
        offset: [u32; 2],
        width: u32,
        height: u32,
    ) {
        // Rgba8Unorm is 4 bytes per pixel
        let uninitialized_data = vec![0_u8; (width * height * 4) as usize];
        queue.write_texture(
            wgpu::TexelCopyTextureInfo {
                texture: &self.programs.resources.atlas_texture,
                mip_level: 0,
                origin: wgpu::Origin3d {
                    x: offset[0],
                    y: offset[1],
                    z: 0,
                },
                aspect: wgpu::TextureAspect::All,
            },
            &uninitialized_data,
            wgpu::TexelCopyBufferLayout {
                offset: 0,
                bytes_per_row: Some(4 * width),
                rows_per_image: Some(height),
            },
            wgpu::Extent3d {
                width,
                height,
                depth_or_array_layers: 1,
            },
        );
    }

    fn prepare_gpu_encoded_paints(&mut self, encoded_paints: &[EncodedPaint]) {
        self.encoded_paints
            .resize_with(encoded_paints.len(), || GPU_PAINT_PLACEHOLDER);
        self.paint_idxs.resize(encoded_paints.len() + 1, 0);

        let mut current_idx = 0;
        for (encoded_paint_idx, paint) in encoded_paints.iter().enumerate() {
            self.paint_idxs[encoded_paint_idx] = current_idx;
            match paint {
                EncodedPaint::Image(img) => {
                    if let ImageSource::OpaqueId(image_id) = img.source {
                        let image_resource: Option<&ImageResource> = self.image_cache.get(image_id);
                        if let Some(image_resource) = image_resource {
                            let image_paint = self.encode_image_paint(img, image_resource);
                            self.encoded_paints[encoded_paint_idx] = image_paint;
                            current_idx += GPU_ENCODED_IMAGE_SIZE_TEXELS;
                        }
                    }
                }
                EncodedPaint::Gradient(gradient) => {
                    let (gradient_start, gradient_width) =
                        self.gradient_cache.get_or_create_ramp(gradient);
                    let gradient_paint: GpuEncodedPaint =
                        self.encode_gradient_paint(gradient, gradient_width, gradient_start);
                    let gradient_size_texels = match &gradient_paint {
                        GpuEncodedPaint::LinearGradient(_) => GPU_LINEAR_GRADIENT_SIZE_TEXELS,
                        GpuEncodedPaint::RadialGradient(_) => GPU_RADIAL_GRADIENT_SIZE_TEXELS,
                        GpuEncodedPaint::SweepGradient(_) => GPU_SWEEP_GRADIENT_SIZE_TEXELS,
                        _ => unreachable!("encode_gradient_for_gpu only returns gradient types"),
                    };
                    self.encoded_paints[encoded_paint_idx] = gradient_paint;
                    current_idx += gradient_size_texels;
                }
                EncodedPaint::BlurredRoundedRect(_blurred_rect) => {
                    // TODO: Blurred rounded rectangles are not yet supported
                    log::warn!(
                        "Blurred rounded rectangles are not yet supported in sparse strips hybrid renderer"
                    );
                }
            }
        }
        self.paint_idxs[encoded_paints.len()] = current_idx;
    }

    fn encode_image_paint(
        &self,
        image: &vello_common::encode::EncodedImage,
        image_resource: &ImageResource,
    ) -> GpuEncodedPaint {
        let image_transform = image.transform * Affine::translate((-0.5, -0.5));
        let transform = image_transform.as_coeffs().map(|x| x as f32);
        let image_size = pack_image_size(image_resource.width, image_resource.height);
        let image_offset = pack_image_offset(image_resource.offset[0], image_resource.offset[1]);
        let quality_and_extend_modes = pack_quality_and_extend_modes(
            image.extends.0 as u32,
            image.extends.1 as u32,
            image.quality as u32,
        );

        GpuEncodedPaint::Image(GpuEncodedImage {
            quality_and_extend_modes,
            image_size,
            image_offset,
            transform,
            _padding: [0, 0, 0],
        })
    }

    fn encode_gradient_paint(
        &self,
        gradient: &EncodedGradient,
        gradient_width: u32,
        gradient_start: u32,
    ) -> GpuEncodedPaint {
        let gradient_transform = gradient.transform * Affine::translate((-0.5, -0.5));
        let transform = gradient_transform.as_coeffs().map(|x| x as f32);
        let extend_mode = match gradient.pad {
            true => 0,
            false => 1,
        };
        let texture_width_and_extend_mode =
            pack_texture_width_and_extend_mode(gradient_width, extend_mode);

        match &gradient.kind {
            EncodedKind::Linear(_) => GpuEncodedPaint::LinearGradient(GpuLinearGradient {
                texture_width_and_extend_mode,
                gradient_start,
                transform,
            }),
            EncodedKind::Radial(radial) => {
                let (kind, bias, scale, fp0, fp1, fr1, f_focal_x, f_is_swapped, scaled_r0_squared) =
                    match radial {
                        RadialKind::Radial { bias, scale } => {
                            (0, *bias, *scale, 0.0, 0.0, 0.0, 0.0, 0, 0.0)
                        }
                        RadialKind::Strip { scaled_r0_squared } => {
                            (1, 0.0, 0.0, 0.0, 0.0, 0.0, 0.0, 0, *scaled_r0_squared)
                        }
                        RadialKind::Focal {
                            focal_data,
                            fp0,
                            fp1,
                        } => (
                            2,
                            *fp0,
                            *fp1,
                            *fp0,
                            *fp1,
                            focal_data.fr1,
                            focal_data.f_focal_x,
                            focal_data.f_is_swapped as u32,
                            0.0,
                        ),
                    };
                GpuEncodedPaint::RadialGradient(GpuRadialGradient {
                    texture_width_and_extend_mode,
                    gradient_start,
                    transform,
                    kind_and_f_is_swapped: pack_radial_kind_and_swapped(kind, f_is_swapped),
                    bias,
                    scale,
                    fp0,
                    fp1,
                    fr1,
                    f_focal_x,
                    scaled_r0_squared,
                })
            }
            EncodedKind::Sweep(sweep) => GpuEncodedPaint::SweepGradient(GpuSweepGradient {
                texture_width_and_extend_mode,
                gradient_start,
                transform,
                start_angle: sweep.start_angle,
                inv_angle_delta: sweep.inv_angle_delta,
                _padding: [0, 0],
            }),
        }
    }
}

/// Defines the GPU resources and pipelines for rendering.
#[derive(Debug)]
struct Programs {
    /// Pipeline for rendering wide tile commands.
    strip_pipeline: RenderPipeline,
    /// Bind group layout for strip draws
    strip_bind_group_layout: BindGroupLayout,
    /// Bind group layout for encoded paints
    encoded_paints_bind_group_layout: BindGroupLayout,
    /// Bind group layout for gradient texture
    gradient_bind_group_layout: BindGroupLayout,

    /// Pipeline for clearing slots in slot textures.
    clear_pipeline: RenderPipeline,

    /// GPU resources for rendering (created during prepare)
    resources: GpuResources,
    /// Dimensions of the rendering target
    render_size: RenderSize,
    /// Scratch buffer for staging alpha texture data.
    alpha_data: Vec<u8>,
    /// Scratch buffer for staging encoded paints texture data.
    encoded_paints_data: Vec<u8>,
}

/// Contains all GPU resources needed for rendering
#[derive(Debug)]
struct GpuResources {
    /// Buffer for [`GpuStrip`] data
    strips_buffer: Buffer,
    /// Texture for alpha values (used by both view and slot rendering)
    alphas_texture: Texture,
    /// Texture for atlas data
    // TODO: Support more than one atlas texture
    atlas_texture: Texture,
    /// Bind group for atlas texture
    atlas_bind_group: BindGroup,
    /// Texture for encoded paints
    encoded_paints_texture: Texture,
    /// Bind group for encoded paints
    encoded_paints_bind_group: BindGroup,
    /// Texture for gradient lookup table
    gradient_texture: Texture,
    /// Bind group for gradient texture
    gradient_bind_group: BindGroup,

    /// Config buffer for rendering wide tile commands into the view texture.
    view_config_buffer: Buffer,
    /// Config buffer for rendering wide tile commands into a slot texture.
    slot_config_buffer: Buffer,

    /// Buffer for slot indices used in `clear_slots`
    clear_slot_indices_buffer: Buffer,
    // Bind groups for rendering with clip buffers
    slot_bind_groups: [BindGroup; 3],
    /// Slot texture views
    slot_texture_views: [TextureView; 2],

    /// Bind group for clear slots operation
    clear_bind_group: BindGroup,
}

const SIZE_OF_CONFIG: NonZeroU64 = NonZeroU64::new(size_of::<Config>() as u64).unwrap();

/// Config for the clear slots pipeline
#[repr(C)]
#[derive(Debug, Copy, Clone, Pod, Zeroable)]
struct ClearSlotsConfig {
    /// Width of a slot
    pub slot_width: u32,
    /// Height of a slot
    pub slot_height: u32,
    /// Total height of the texture
    pub texture_height: u32,
    /// Padding for 16-byte alignment
    pub _padding: u32,
}

impl GpuStrip {
    /// Vertex attributes for the strip
    pub fn vertex_attributes() -> [wgpu::VertexAttribute; 5] {
        wgpu::vertex_attr_array![
            0 => Uint32,
            1 => Uint32,
            2 => Uint32,
            3 => Uint32,
            4 => Uint32,
        ]
    }
}

impl Programs {
    fn new(device: &Device, render_target_config: &RenderTargetConfig, slot_count: usize) -> Self {
        let strip_bind_group_layout =
            device.create_bind_group_layout(&wgpu::BindGroupLayoutDescriptor {
                label: Some("Strip Bind Group Layout"),
                entries: &[
                    wgpu::BindGroupLayoutEntry {
                        binding: 0,
                        visibility: wgpu::ShaderStages::FRAGMENT,
                        ty: wgpu::BindingType::Texture {
                            sample_type: wgpu::TextureSampleType::Uint,
                            view_dimension: wgpu::TextureViewDimension::D2,
                            multisampled: false,
                        },
                        count: None,
                    },
                    wgpu::BindGroupLayoutEntry {
                        binding: 1,
                        visibility: wgpu::ShaderStages::VERTEX | wgpu::ShaderStages::FRAGMENT,
                        ty: wgpu::BindingType::Buffer {
                            ty: wgpu::BufferBindingType::Uniform,
                            has_dynamic_offset: false,
                            min_binding_size: None,
                        },
                        count: None,
                    },
                    wgpu::BindGroupLayoutEntry {
                        binding: 2,
                        visibility: wgpu::ShaderStages::FRAGMENT,
                        ty: wgpu::BindingType::Texture {
                            sample_type: wgpu::TextureSampleType::Float { filterable: false },
                            view_dimension: wgpu::TextureViewDimension::D2,
                            multisampled: false,
                        },
                        count: None,
                    },
                ],
            });

        let atlas_bind_group_layout =
            device.create_bind_group_layout(&wgpu::BindGroupLayoutDescriptor {
                label: Some("Atlas Texture Bind Group Layout"),
                entries: &[wgpu::BindGroupLayoutEntry {
                    binding: 0,
                    visibility: wgpu::ShaderStages::VERTEX | wgpu::ShaderStages::FRAGMENT,
                    ty: wgpu::BindingType::Texture {
                        sample_type: wgpu::TextureSampleType::Float { filterable: true },
                        view_dimension: wgpu::TextureViewDimension::D2,
                        multisampled: false,
                    },
                    count: None,
                }],
            });

        let encoded_paints_bind_group_layout =
            device.create_bind_group_layout(&wgpu::BindGroupLayoutDescriptor {
                label: Some("Encoded Paints Bind Group Layout"),
                entries: &[wgpu::BindGroupLayoutEntry {
                    binding: 0,
                    visibility: wgpu::ShaderStages::VERTEX | wgpu::ShaderStages::FRAGMENT,
                    ty: wgpu::BindingType::Texture {
                        sample_type: wgpu::TextureSampleType::Uint,
                        view_dimension: wgpu::TextureViewDimension::D2,
                        multisampled: false,
                    },
                    count: None,
                }],
            });

        let gradient_bind_group_layout =
            device.create_bind_group_layout(&wgpu::BindGroupLayoutDescriptor {
                label: Some("Gradient Bind Group Layout"),
                entries: &[wgpu::BindGroupLayoutEntry {
                    binding: 0,
                    visibility: wgpu::ShaderStages::FRAGMENT,
                    ty: wgpu::BindingType::Texture {
                        sample_type: wgpu::TextureSampleType::Float { filterable: true },
                        view_dimension: wgpu::TextureViewDimension::D2,
                        multisampled: false,
                    },
                    count: None,
                }],
            });

        // Create bind group layout for clearing slots
        let clear_bind_group_layout =
            device.create_bind_group_layout(&wgpu::BindGroupLayoutDescriptor {
                label: Some("Clear Slots Bind Group Layout"),
                entries: &[wgpu::BindGroupLayoutEntry {
                    binding: 0,
                    visibility: wgpu::ShaderStages::VERTEX,
                    ty: wgpu::BindingType::Buffer {
                        ty: wgpu::BufferBindingType::Uniform,
                        has_dynamic_offset: false,
                        min_binding_size: None,
                    },
                    count: None,
                }],
            });

        let strip_shader = device.create_shader_module(wgpu::ShaderModuleDescriptor {
            label: Some("Strip Shader"),
            source: wgpu::ShaderSource::Wgsl(vello_sparse_shaders::wgsl::RENDER_STRIPS.into()),
        });

        let clear_shader = device.create_shader_module(wgpu::ShaderModuleDescriptor {
            label: Some("Clear Slots Shader"),
            source: wgpu::ShaderSource::Wgsl(vello_sparse_shaders::wgsl::CLEAR_SLOTS.into()),
        });

        let strip_pipeline_layout =
            device.create_pipeline_layout(&wgpu::PipelineLayoutDescriptor {
                label: Some("Strip Pipeline Layout"),
                bind_group_layouts: &[
                    &strip_bind_group_layout,
                    &atlas_bind_group_layout,
                    &encoded_paints_bind_group_layout,
                    &gradient_bind_group_layout,
                ],
                push_constant_ranges: &[],
            });

        let clear_pipeline_layout =
            device.create_pipeline_layout(&wgpu::PipelineLayoutDescriptor {
                label: Some("Clear Slots Pipeline Layout"),
                bind_group_layouts: &[&clear_bind_group_layout],
                push_constant_ranges: &[],
            });

        let strip_pipeline = device.create_render_pipeline(&wgpu::RenderPipelineDescriptor {
            label: Some("Strip Pipeline"),
            layout: Some(&strip_pipeline_layout),
            vertex: wgpu::VertexState {
                module: &strip_shader,
                entry_point: Some("vs_main"),
                buffers: &[wgpu::VertexBufferLayout {
                    array_stride: size_of::<GpuStrip>() as u64,
                    step_mode: wgpu::VertexStepMode::Instance,
                    attributes: &GpuStrip::vertex_attributes(),
                }],
                compilation_options: PipelineCompilationOptions::default(),
            },
            fragment: Some(wgpu::FragmentState {
                module: &strip_shader,
                entry_point: Some("fs_main"),
                targets: &[Some(ColorTargetState {
                    format: render_target_config.format,
                    blend: Some(BlendState::PREMULTIPLIED_ALPHA_BLENDING),
                    write_mask: ColorWrites::ALL,
                })],
                compilation_options: PipelineCompilationOptions::default(),
            }),
            primitive: wgpu::PrimitiveState {
                topology: wgpu::PrimitiveTopology::TriangleStrip,
                ..Default::default()
            },
            depth_stencil: None,
            multisample: wgpu::MultisampleState::default(),
            multiview: None,
            cache: None,
        });

        let clear_pipeline = device.create_render_pipeline(&wgpu::RenderPipelineDescriptor {
            label: Some("Clear Slots Pipeline"),
            layout: Some(&clear_pipeline_layout),
            vertex: wgpu::VertexState {
                module: &clear_shader,
                entry_point: Some("vs_main"),
                buffers: &[wgpu::VertexBufferLayout {
                    array_stride: size_of::<u32>() as u64,
                    step_mode: wgpu::VertexStepMode::Instance,
                    attributes: &[wgpu::VertexAttribute {
                        format: wgpu::VertexFormat::Uint32,
                        offset: 0,
                        shader_location: 0,
                    }],
                }],
                compilation_options: PipelineCompilationOptions::default(),
            },
            fragment: Some(wgpu::FragmentState {
                module: &clear_shader,
                entry_point: Some("fs_main"),
                targets: &[Some(ColorTargetState {
                    format: render_target_config.format,
                    // No blending needed for clearing
                    blend: None,
                    write_mask: ColorWrites::ALL,
                })],
                compilation_options: PipelineCompilationOptions::default(),
            }),
            primitive: wgpu::PrimitiveState {
                topology: wgpu::PrimitiveTopology::TriangleStrip,
                ..Default::default()
            },
            depth_stencil: None,
            multisample: wgpu::MultisampleState::default(),
            multiview: None,
            cache: None,
        });

        let slot_texture_views: [TextureView; 2] = core::array::from_fn(|_| {
            device
                .create_texture(&wgpu::TextureDescriptor {
                    label: Some("Slot Texture"),
                    size: wgpu::Extent3d {
                        width: u32::from(WideTile::WIDTH),
                        height: u32::from(Tile::HEIGHT) * slot_count as u32,
                        depth_or_array_layers: 1,
                    },
                    mip_level_count: 1,
                    sample_count: 1,
                    dimension: wgpu::TextureDimension::D2,
                    format: render_target_config.format,
                    usage: wgpu::TextureUsages::TEXTURE_BINDING
                        | wgpu::TextureUsages::RENDER_ATTACHMENT
                        | wgpu::TextureUsages::COPY_SRC,
                    view_formats: &[],
                })
                .create_view(&wgpu::TextureViewDescriptor::default())
        });

        let clear_config_buffer = device.create_buffer_init(&wgpu::util::BufferInitDescriptor {
            label: Some("Clear Slots Config"),
            contents: bytemuck::bytes_of(&ClearSlotsConfig {
                slot_width: u32::from(WideTile::WIDTH),
                slot_height: u32::from(Tile::HEIGHT),
                texture_height: u32::from(Tile::HEIGHT) * slot_count as u32,
                _padding: 0,
            }),
            usage: wgpu::BufferUsages::UNIFORM | wgpu::BufferUsages::COPY_DST,
        });
        let clear_bind_group = device.create_bind_group(&wgpu::BindGroupDescriptor {
            label: Some("Clear Slots Bind Group"),
            layout: &clear_bind_group_layout,
            entries: &[wgpu::BindGroupEntry {
                binding: 0,
                resource: clear_config_buffer.as_entire_binding(),
            }],
        });
        let clear_slot_indices_buffer = Self::make_clear_slot_indices_buffer(
            device,
            slot_count as u64 * size_of::<u32>() as u64,
        );

        let slot_config_buffer = Self::make_config_buffer(
            device,
            &RenderSize {
                width: u32::from(WideTile::WIDTH),
                height: u32::from(Tile::HEIGHT) * slot_count as u32,
            },
            device.limits().max_texture_dimension_2d,
        );

        let max_texture_dimension_2d = device.limits().max_texture_dimension_2d;
        const INITIAL_ALPHA_TEXTURE_HEIGHT: u32 = 1;
        let alphas_texture = Self::make_alphas_texture(
            device,
            max_texture_dimension_2d,
            INITIAL_ALPHA_TEXTURE_HEIGHT,
        );
        let alpha_data =
            vec![0; ((max_texture_dimension_2d * INITIAL_ALPHA_TEXTURE_HEIGHT) << 4) as usize];
        let view_config_buffer = Self::make_config_buffer(
            device,
            &RenderSize {
                width: render_target_config.width,
                height: render_target_config.height,
            },
            max_texture_dimension_2d,
        );
        let atlas_texture = Self::make_atlas_texture(
            device,
            max_texture_dimension_2d,
            max_texture_dimension_2d,
            wgpu::TextureFormat::Rgba8Unorm,
        );
        let atlas_bind_group = Self::make_atlas_bind_group(
            device,
            &atlas_bind_group_layout,
            &atlas_texture.create_view(&Default::default()),
        );
        const INITIAL_ENCODED_PAINTS_TEXTURE_HEIGHT: u32 = 1;
        let encoded_paints_data = vec![
            0;
            ((max_texture_dimension_2d * INITIAL_ENCODED_PAINTS_TEXTURE_HEIGHT) << 4)
                as usize
        ];
        let encoded_paints_texture = Self::make_encoded_paints_texture(
            device,
            max_texture_dimension_2d,
            INITIAL_ENCODED_PAINTS_TEXTURE_HEIGHT,
        );
        let encoded_paints_bind_group = Self::make_encoded_paints_bind_group(
            device,
            &encoded_paints_bind_group_layout,
            &encoded_paints_texture.create_view(&Default::default()),
        );
        const INITIAL_GRADIENT_TEXTURE_HEIGHT: u32 = 1;
        let gradient_texture = Self::make_gradient_texture(
            device,
            max_texture_dimension_2d,
            INITIAL_GRADIENT_TEXTURE_HEIGHT,
        );
        let gradient_bind_group = Self::make_gradient_bind_group(
            device,
            &gradient_bind_group_layout,
            &gradient_texture.create_view(&Default::default()),
        );
        let slot_bind_groups = Self::make_strip_bind_groups(
            device,
            &strip_bind_group_layout,
            &alphas_texture.create_view(&Default::default()),
            &slot_config_buffer,
            &view_config_buffer,
            &slot_texture_views,
        );

        let resources = GpuResources {
            strips_buffer: Self::make_strips_buffer(device, 0),
            clear_slot_indices_buffer,
            slot_texture_views,
            slot_config_buffer,
            slot_bind_groups,
            clear_bind_group,
            alphas_texture,
            atlas_texture,
            atlas_bind_group,
            encoded_paints_texture,
            encoded_paints_bind_group,
            gradient_texture,
            gradient_bind_group,
            view_config_buffer,
        };

        Self {
            strip_pipeline,
            strip_bind_group_layout,
            encoded_paints_bind_group_layout,
            gradient_bind_group_layout,
            resources,
            alpha_data,
            encoded_paints_data,
            render_size: RenderSize {
                width: render_target_config.width,
                height: render_target_config.height,
            },

            clear_pipeline,
        }
    }

    fn make_strips_buffer(device: &Device, required_strips_size: u64) -> Buffer {
        device.create_buffer(&wgpu::BufferDescriptor {
            label: Some("Strips Buffer"),
            size: required_strips_size,
            usage: wgpu::BufferUsages::VERTEX | wgpu::BufferUsages::COPY_DST,
            mapped_at_creation: false,
        })
    }

    fn make_clear_slot_indices_buffer(device: &Device, required_size: u64) -> Buffer {
        device.create_buffer(&wgpu::BufferDescriptor {
            label: Some("Slot Indices Buffer"),
            size: required_size,
            usage: wgpu::BufferUsages::VERTEX | wgpu::BufferUsages::COPY_DST,
            mapped_at_creation: false,
        })
    }

    fn make_config_buffer(
        device: &Device,
        render_size: &RenderSize,
        alpha_texture_width: u32,
    ) -> Buffer {
        device.create_buffer_init(&wgpu::util::BufferInitDescriptor {
            label: Some("Config Buffer"),
            contents: bytemuck::bytes_of(&Config {
                width: render_size.width,
                height: render_size.height,
                strip_height: Tile::HEIGHT.into(),
                alphas_tex_width_bits: alpha_texture_width.trailing_zeros(),
            }),
            usage: wgpu::BufferUsages::UNIFORM | wgpu::BufferUsages::COPY_DST,
        })
    }

    fn make_alphas_texture(device: &Device, width: u32, height: u32) -> Texture {
        device.create_texture(&wgpu::TextureDescriptor {
            label: Some("Alpha Texture"),
            size: wgpu::Extent3d {
                width,
                height,
                depth_or_array_layers: 1,
            },
            mip_level_count: 1,
            sample_count: 1,
            dimension: wgpu::TextureDimension::D2,
            format: wgpu::TextureFormat::Rgba32Uint,
            usage: wgpu::TextureUsages::TEXTURE_BINDING | wgpu::TextureUsages::COPY_DST,
            view_formats: &[],
        })
    }

    fn make_atlas_texture(
        device: &Device,
        width: u32,
        height: u32,
        format: wgpu::TextureFormat,
    ) -> Texture {
        device.create_texture(&wgpu::TextureDescriptor {
            label: Some("Atlas Texture"),
            size: wgpu::Extent3d {
                width,
                height,
                depth_or_array_layers: 1,
            },
            mip_level_count: 1,
            sample_count: 1,
            dimension: wgpu::TextureDimension::D2,
            format,
            usage: wgpu::TextureUsages::TEXTURE_BINDING | wgpu::TextureUsages::COPY_DST,
            view_formats: &[],
        })
    }

    fn make_atlas_bind_group(
        device: &Device,
        atlas_bind_group_layout: &BindGroupLayout,
        atlas_texture_view: &TextureView,
    ) -> BindGroup {
        device.create_bind_group(&wgpu::BindGroupDescriptor {
            label: Some("Atlas Bind Group"),
            layout: atlas_bind_group_layout,
            entries: &[wgpu::BindGroupEntry {
                binding: 0,
                resource: wgpu::BindingResource::TextureView(atlas_texture_view),
            }],
        })
    }

    fn make_encoded_paints_texture(device: &Device, width: u32, height: u32) -> Texture {
        device.create_texture(&wgpu::TextureDescriptor {
            label: Some("Encoded Paints Texture"),
            size: wgpu::Extent3d {
                width,
                height,
                depth_or_array_layers: 1,
            },
            mip_level_count: 1,
            sample_count: 1,
            dimension: wgpu::TextureDimension::D2,
            format: wgpu::TextureFormat::Rgba32Uint,
            usage: wgpu::TextureUsages::TEXTURE_BINDING | wgpu::TextureUsages::COPY_DST,
            view_formats: &[],
        })
    }

    fn make_encoded_paints_bind_group(
        device: &Device,
        encoded_paints_bind_group_layout: &BindGroupLayout,
        encoded_paints_texture_view: &TextureView,
    ) -> BindGroup {
        device.create_bind_group(&wgpu::BindGroupDescriptor {
            label: Some("Encoded Paints Bind Group"),
            layout: encoded_paints_bind_group_layout,
            entries: &[wgpu::BindGroupEntry {
                binding: 0,
                resource: wgpu::BindingResource::TextureView(encoded_paints_texture_view),
            }],
        })
    }

    fn make_gradient_texture(device: &Device, width: u32, height: u32) -> Texture {
        device.create_texture(&wgpu::TextureDescriptor {
            label: Some("Gradient Texture"),
            size: wgpu::Extent3d {
                width,
                height,
                depth_or_array_layers: 1,
            },
            mip_level_count: 1,
            sample_count: 1,
            dimension: wgpu::TextureDimension::D2,
            format: wgpu::TextureFormat::Rgba8Unorm,
            usage: wgpu::TextureUsages::TEXTURE_BINDING | wgpu::TextureUsages::COPY_DST,
            view_formats: &[],
        })
    }

    fn make_gradient_bind_group(
        device: &Device,
        gradient_bind_group_layout: &BindGroupLayout,
        gradient_texture_view: &TextureView,
    ) -> BindGroup {
        device.create_bind_group(&wgpu::BindGroupDescriptor {
            label: Some("Gradient Bind Group"),
            layout: gradient_bind_group_layout,
            entries: &[wgpu::BindGroupEntry {
                binding: 0,
                resource: wgpu::BindingResource::TextureView(gradient_texture_view),
            }],
        })
    }

    fn make_strip_bind_groups(
        device: &Device,
        strip_bind_group_layout: &BindGroupLayout,
        alphas_texture_view: &TextureView,
        strip_config_buffer: &Buffer,
        config_buffer: &Buffer,
        strip_texture_views: &[TextureView],
    ) -> [BindGroup; 3] {
        [
            Self::make_strip_bind_group(
                device,
                strip_bind_group_layout,
                alphas_texture_view,
                strip_config_buffer,
                &strip_texture_views[1],
            ),
            Self::make_strip_bind_group(
                device,
                strip_bind_group_layout,
                alphas_texture_view,
                strip_config_buffer,
                &strip_texture_views[0],
            ),
            Self::make_strip_bind_group(
                device,
                strip_bind_group_layout,
                alphas_texture_view,
                config_buffer,
                &strip_texture_views[1],
            ),
        ]
    }

    fn make_strip_bind_group(
        device: &Device,
        strip_bind_group_layout: &BindGroupLayout,
        alphas_texture_view: &TextureView,
        config_buffer: &Buffer,
        strip_texture_view: &TextureView,
    ) -> BindGroup {
        device.create_bind_group(&wgpu::BindGroupDescriptor {
            label: Some("Strip Bind Group"),
            layout: strip_bind_group_layout,
            entries: &[
                wgpu::BindGroupEntry {
                    binding: 0,
                    resource: wgpu::BindingResource::TextureView(alphas_texture_view),
                },
                wgpu::BindGroupEntry {
                    binding: 1,
                    resource: config_buffer.as_entire_binding(),
                },
                wgpu::BindGroupEntry {
                    binding: 2,
                    resource: wgpu::BindingResource::TextureView(strip_texture_view),
                },
            ],
        })
    }

    /// Prepare GPU buffers for rendering, given alphas.
    ///
    /// Specifically, updates the alpha texture with `alphas` and the config buffer when
    /// the rendering size changes.
    fn prepare(
        &mut self,
        device: &Device,
        queue: &Queue,
        gradient_cache: &mut GradientRampCache,
        encoded_paints: &[GpuEncodedPaint],
        alphas: &[u8],
        new_render_size: &RenderSize,
        paint_idxs: &[u32],
    ) {
        let max_texture_dimension_2d = device.limits().max_texture_dimension_2d;
        self.maybe_resize_alphas_tex(device, max_texture_dimension_2d, alphas);
        self.maybe_resize_encoded_paints_tex(device, max_texture_dimension_2d, paint_idxs);
        self.maybe_update_config_buffer(queue, max_texture_dimension_2d, new_render_size);

        self.upload_alpha_texture(queue, alphas);
        self.upload_encoded_paints_texture(queue, encoded_paints);

        if gradient_cache.has_changed() {
            self.maybe_resize_gradient_tex(device, max_texture_dimension_2d, gradient_cache);
            self.upload_gradient_texture(queue, gradient_cache);
            gradient_cache.mark_synced();
        }
    }

    /// Update the alpha texture size if needed.
    fn maybe_resize_alphas_tex(
        &mut self,
        device: &Device,
        max_texture_dimension_2d: u32,
        alphas: &[u8],
    ) {
        let required_alpha_height = u32::try_from(alphas.len())
            .unwrap()
            // There are 16 1-byte alpha values per texel.
            .div_ceil(max_texture_dimension_2d << 4);
        debug_assert!(
            self.resources.alphas_texture.width() == max_texture_dimension_2d,
            "Alpha texture width must match max texture dimensions"
        );
        let current_alpha_height = self.resources.alphas_texture.height();
        if required_alpha_height > current_alpha_height {
            // We need to resize the alpha texture to fit the new alpha data.
            assert!(
                required_alpha_height <= max_texture_dimension_2d,
                "Alpha texture height exceeds max texture dimensions"
            );

            // Resize the alpha texture staging buffer.
            let required_alpha_size = (max_texture_dimension_2d * required_alpha_height) << 4;
            self.alpha_data.resize(required_alpha_size as usize, 0);
            // The alpha texture encodes 16 1-byte alpha values per texel, with 4 alpha values packed in each channel
            let alphas_texture =
                Self::make_alphas_texture(device, max_texture_dimension_2d, required_alpha_height);
            self.resources.alphas_texture = alphas_texture;

            // Since the alpha texture has changed, we need to update the clip bind groups.
            self.resources.slot_bind_groups = Self::make_strip_bind_groups(
                device,
                &self.strip_bind_group_layout,
                &self
                    .resources
                    .alphas_texture
                    .create_view(&Default::default()),
                &self.resources.slot_config_buffer,
                &self.resources.view_config_buffer,
                &self.resources.slot_texture_views,
            );
        }
    }

    /// Update the encoded paints texture size if needed.
    fn maybe_resize_encoded_paints_tex(
        &mut self,
        device: &Device,
        max_texture_dimension_2d: u32,
        paint_idxs: &[u32],
    ) {
        let required_texels = paint_idxs.last().unwrap();
        let required_encoded_paints_height = required_texels.div_ceil(max_texture_dimension_2d);
        debug_assert!(
            self.resources.encoded_paints_texture.width() == max_texture_dimension_2d,
            "Encoded paints texture width must match max texture dimensions"
        );
        let current_encoded_paints_height = self.resources.encoded_paints_texture.height();
        if required_encoded_paints_height > current_encoded_paints_height {
            assert!(
                required_encoded_paints_height <= max_texture_dimension_2d,
                "Encoded paints texture height exceeds max texture dimensions"
            );
            let required_encoded_paints_size =
                (max_texture_dimension_2d * required_encoded_paints_height) << 4;
            self.encoded_paints_data
                .resize(required_encoded_paints_size as usize, 0);
            let encoded_paints_texture = Self::make_encoded_paints_texture(
                device,
                max_texture_dimension_2d,
                required_encoded_paints_height,
            );
            self.resources.encoded_paints_texture = encoded_paints_texture;

            // Since the encoded paints texture has changed, we need to update the strip bind groups.
            self.resources.encoded_paints_bind_group = Self::make_encoded_paints_bind_group(
                device,
                &self.encoded_paints_bind_group_layout,
                &self
                    .resources
                    .encoded_paints_texture
                    .create_view(&Default::default()),
            );
        }
    }

    /// Update the gradient texture size if needed.
    fn maybe_resize_gradient_tex(
        &mut self,
        device: &Device,
        max_texture_dimension_2d: u32,
        gradient_cache: &GradientRampCache,
    ) {
        let gradient_pixels = (gradient_cache.luts_size() / 4) as u32; // 4 bytes per RGBA8 pixel
        let required_gradient_height = gradient_pixels.div_ceil(max_texture_dimension_2d);
        debug_assert!(
            self.resources.gradient_texture.width() == max_texture_dimension_2d,
            "Gradient texture width must match max texture dimensions"
        );
        let current_gradient_height = self.resources.gradient_texture.height();
        if required_gradient_height > current_gradient_height {
            assert!(
                required_gradient_height <= max_texture_dimension_2d,
                "Gradient texture height exceeds max texture dimensions"
            );
            let gradient_texture = Self::make_gradient_texture(
                device,
                max_texture_dimension_2d,
                required_gradient_height,
            );
            self.resources.gradient_texture = gradient_texture;

            // Since the gradient texture has changed, we need to update the gradient bind group.
            self.resources.gradient_bind_group = Self::make_gradient_bind_group(
                device,
                &self.gradient_bind_group_layout,
                &self
                    .resources
                    .gradient_texture
                    .create_view(&Default::default()),
            );
        }
    }

    /// Update config buffer if dimensions changed.
    fn maybe_update_config_buffer(
        &mut self,
        queue: &Queue,
        max_texture_dimension_2d: u32,
        new_render_size: &RenderSize,
    ) {
        if self.render_size != *new_render_size {
            let config = Config {
                width: new_render_size.width,
                height: new_render_size.height,
                strip_height: Tile::HEIGHT.into(),
                alphas_tex_width_bits: max_texture_dimension_2d.trailing_zeros(),
            };
            let mut buffer = queue
                .write_buffer_with(&self.resources.view_config_buffer, 0, SIZE_OF_CONFIG)
                .expect("Buffer only ever holds `Config`");
            buffer.copy_from_slice(bytemuck::bytes_of(&config));

            self.render_size = new_render_size.clone();
        }
    }

    /// Upload alpha data to the texture.
    fn upload_alpha_texture(&mut self, queue: &Queue, alphas: &[u8]) {
        let texture_width = self.resources.alphas_texture.width();
        let texture_height = self.resources.alphas_texture.height();
        debug_assert!(
            alphas.len() <= (texture_width * texture_height * 16) as usize,
            "Alpha texture dimensions are too small to fit the alpha data"
        );

        // After this copy to `self.alpha_data`, there may be stale trailing alpha values. These
        // are not sampled, so can be left as-is.
        // TODO: Apply the same optimization as gradient texture upload - use alphas directly
        // instead of copying to staging buffer, by taking alphas from strip generator as a vec,
        // resizing appropriately, truncating, and restoring back to the generator.
        self.alpha_data[0..alphas.len()].copy_from_slice(alphas);
        queue.write_texture(
            wgpu::TexelCopyTextureInfo {
                texture: &self.resources.alphas_texture,
                mip_level: 0,
                origin: wgpu::Origin3d::ZERO,
                aspect: wgpu::TextureAspect::All,
            },
            &self.alpha_data,
            wgpu::TexelCopyBufferLayout {
                offset: 0,
                // 16 bytes per RGBA32Uint texel (4 u32s × 4 bytes each), which is equivalent to
                // a bit shift of 4.
                bytes_per_row: Some(texture_width << 4),
                rows_per_image: Some(texture_height),
            },
            wgpu::Extent3d {
                width: texture_width,
                height: texture_height,
                depth_or_array_layers: 1,
            },
        );
    }

    /// Upload encoded paints to the texture.
    fn upload_encoded_paints_texture(&mut self, queue: &Queue, encoded_paints: &[GpuEncodedPaint]) {
        let encoded_paints_texture = &self.resources.encoded_paints_texture;
        let encoded_paints_texture_width = encoded_paints_texture.width();
        let encoded_paints_texture_height = encoded_paints_texture.height();

        GpuEncodedPaint::serialize_to_buffer(encoded_paints, &mut self.encoded_paints_data);
        queue.write_texture(
            wgpu::TexelCopyTextureInfo {
                texture: encoded_paints_texture,
                mip_level: 0,
                origin: wgpu::Origin3d::ZERO,
                aspect: wgpu::TextureAspect::All,
            },
            &self.encoded_paints_data,
            wgpu::TexelCopyBufferLayout {
                offset: 0,
                // 16 bytes per RGBA32Uint texel (4 u32s × 4 bytes each), equivalent to bit shift of 4
                bytes_per_row: Some(encoded_paints_texture_width << 4),
                rows_per_image: Some(encoded_paints_texture_height),
            },
            wgpu::Extent3d {
                width: encoded_paints_texture_width,
                height: encoded_paints_texture_height,
                depth_or_array_layers: 1,
            },
        );
    }

    /// Upload gradient data to the texture.
    fn upload_gradient_texture(&mut self, queue: &Queue, gradient_cache: &mut GradientRampCache) {
        let gradient_texture = &self.resources.gradient_texture;
        let gradient_texture_width = gradient_texture.width();
        let gradient_texture_height = gradient_texture.height();

        // Upload the gradient LUT data
        if !gradient_cache.is_empty() {
            let total_capacity = (gradient_texture_width * gradient_texture_height * 4) as usize;

            // Take ownership of the luts to avoid copying, then resize for texture padding
            let mut luts = gradient_cache.take_luts();
            let old_luts_len = luts.len();
            luts.resize(total_capacity, 0);

            queue.write_texture(
                wgpu::TexelCopyTextureInfo {
                    texture: gradient_texture,
                    mip_level: 0,
                    origin: wgpu::Origin3d::ZERO,
                    aspect: wgpu::TextureAspect::All,
                },
                &luts,
                wgpu::TexelCopyBufferLayout {
                    offset: 0,
                    // 4 bytes per RGBA8 pixel
                    bytes_per_row: Some(gradient_texture_width << 2),
                    rows_per_image: Some(gradient_texture_height),
                },
                wgpu::Extent3d {
                    width: gradient_texture_width,
                    height: gradient_texture_height,
                    depth_or_array_layers: 1,
                },
            );

            // Restore the luts back to the cache
            luts.truncate(old_luts_len);
            gradient_cache.restore_luts(luts);
        }
    }

    /// Upload the strip data by creating and assigning a new `self.resources.strips_buffer`.
    fn upload_strips(&mut self, device: &Device, queue: &Queue, strips: &[GpuStrip]) {
        let required_strips_size = size_of_val(strips) as u64;
        self.resources.strips_buffer = Self::make_strips_buffer(device, required_strips_size);
        // TODO: Consider using a staging belt to avoid an extra staging buffer allocation.
        let mut buffer = queue
            .write_buffer_with(
                &self.resources.strips_buffer,
                0,
                required_strips_size.try_into().unwrap(),
            )
            .expect("Capacity handled in creation");
        buffer.copy_from_slice(bytemuck::cast_slice(strips));
    }
}

/// A struct containing references to the many objects needed to get work
/// scheduled onto the GPU.
struct RendererContext<'a> {
    programs: &'a mut Programs,
    device: &'a Device,
    queue: &'a Queue,
    encoder: &'a mut CommandEncoder,
    view: &'a TextureView,
}

impl RendererContext<'_> {
    /// Render the strips to either the view or a slot texture (depending on `ix`).
    fn do_strip_render_pass(
        &mut self,
        strips: &[GpuStrip],
        ix: usize,
        load: wgpu::LoadOp<wgpu::Color>,
    ) {
        debug_assert!(ix < 3, "Invalid texture index");
        if strips.is_empty() {
            return;
        }
        // TODO: We currently allocate a new strips buffer for each render pass. A more efficient
        // approach would be to re-use buffers or slices of a larger buffer.
        self.programs.upload_strips(self.device, self.queue, strips);

        let mut render_pass = self.encoder.begin_render_pass(&RenderPassDescriptor {
            label: Some("Render to Texture Pass"),
            color_attachments: &[Some(RenderPassColorAttachment {
                view: if ix == 2 {
                    self.view
                } else {
                    &self.programs.resources.slot_texture_views[ix]
                },
                depth_slice: None,
                resolve_target: None,
                ops: wgpu::Operations {
                    load,
                    store: wgpu::StoreOp::Store,
                },
            })],
            depth_stencil_attachment: None,
            occlusion_query_set: None,
            timestamp_writes: None,
        });
        render_pass.set_pipeline(&self.programs.strip_pipeline);
        render_pass.set_bind_group(0, &self.programs.resources.slot_bind_groups[ix], &[]);
        render_pass.set_bind_group(1, &self.programs.resources.atlas_bind_group, &[]);
        render_pass.set_bind_group(2, &self.programs.resources.encoded_paints_bind_group, &[]);
        render_pass.set_bind_group(3, &self.programs.resources.gradient_bind_group, &[]);
        render_pass.set_vertex_buffer(0, self.programs.resources.strips_buffer.slice(..));
        render_pass.draw(0..4, 0..u32::try_from(strips.len()).unwrap());
    }

    /// Clear specific slots from a slot texture.
    fn do_clear_slots_render_pass(&mut self, ix: usize, slot_indices: &[u32]) {
        if slot_indices.is_empty() {
            return;
        }

        let resources = &mut self.programs.resources;
        let size = mem::size_of_val(slot_indices) as u64;
        // TODO: We currently allocate a new strips buffer for each render pass. A more efficient
        // approach would be to re-use buffers or slices of a larger buffer.
        resources.clear_slot_indices_buffer =
            Programs::make_clear_slot_indices_buffer(self.device, size);
        // TODO: Consider using a staging belt to avoid an extra staging buffer allocation.
        let mut buffer = self
            .queue
            .write_buffer_with(
                &resources.clear_slot_indices_buffer,
                0,
                size.try_into().unwrap(),
            )
            .expect("Capacity handled in creation");
        buffer.copy_from_slice(bytemuck::cast_slice(slot_indices));

        {
            let mut render_pass = self.encoder.begin_render_pass(&RenderPassDescriptor {
                label: Some("Clear Slots Render Pass"),
                color_attachments: &[Some(RenderPassColorAttachment {
                    view: &resources.slot_texture_views[ix],
                    depth_slice: None,
                    resolve_target: None,
                    ops: wgpu::Operations {
                        // Don't clear the entire texture, just specific slots
                        load: wgpu::LoadOp::Load,
                        store: wgpu::StoreOp::Store,
                    },
                })],
                depth_stencil_attachment: None,
                occlusion_query_set: None,
                timestamp_writes: None,
            });

            render_pass.set_pipeline(&self.programs.clear_pipeline);
            render_pass.set_bind_group(0, &resources.clear_bind_group, &[]);
            render_pass.set_vertex_buffer(0, resources.clear_slot_indices_buffer.slice(..));
            render_pass.draw(0..4, 0..u32::try_from(slot_indices.len()).unwrap());
        }
    }
}

impl RendererBackend for RendererContext<'_> {
    /// Execute the render pass for clearing slots.
    fn clear_slots(&mut self, texture_index: usize, slots: &[u32]) {
        self.do_clear_slots_render_pass(texture_index, slots);
    }

    /// Execute the render pass for rendering strips.
    fn render_strips(
        &mut self,
        strips: &[GpuStrip],
        target_index: usize,
        load_op: crate::schedule::LoadOp,
    ) {
        let wgpu_load_op = match load_op {
            LoadOp::Load => wgpu::LoadOp::Load,
            LoadOp::Clear => wgpu::LoadOp::Clear(wgpu::Color::TRANSPARENT),
        };

        self.do_strip_render_pass(strips, target_index, wgpu_load_op);
    }
}

/// Trait for types that can write image data directly to the atlas texture.
///
/// This allows efficient uploading from different sources:
/// - `Pixmap`: Direct upload without intermediate texture
/// - `Texture`: Texture-to-texture copy
/// - Custom implementations for other image sources
pub trait AtlasWriter {
    /// Get the width of the image.
    fn width(&self) -> u32;
    /// Get the height of the image.
    fn height(&self) -> u32;

    /// Write image data to the atlas texture at the specified offset.
    fn write_to_atlas(
        &self,
        device: &Device,
        queue: &Queue,
        encoder: &mut CommandEncoder,
        atlas_texture: &wgpu::Texture,
        offset: [u32; 2],
        width: u32,
        height: u32,
    );
}

/// Implementation for `wgpu::Texture` - uses texture-to-texture copy
impl AtlasWriter for wgpu::Texture {
    fn width(&self) -> u32 {
        self.width()
    }

    fn height(&self) -> u32 {
        self.height()
    }

    fn write_to_atlas(
        &self,
        _device: &Device,
        _queue: &Queue,
        encoder: &mut CommandEncoder,
        atlas_texture: &wgpu::Texture,
        offset: [u32; 2],
        width: u32,
        height: u32,
    ) {
        encoder.copy_texture_to_texture(
            wgpu::TexelCopyTextureInfo {
                texture: self,
                mip_level: 0,
                origin: wgpu::Origin3d::ZERO,
                aspect: wgpu::TextureAspect::All,
            },
            wgpu::TexelCopyTextureInfo {
                texture: atlas_texture,
                mip_level: 0,
                origin: wgpu::Origin3d {
                    x: offset[0],
                    y: offset[1],
                    z: 0,
                },
                aspect: wgpu::TextureAspect::All,
            },
            wgpu::Extent3d {
                width,
                height,
                depth_or_array_layers: 1,
            },
        );
    }
}

/// Implementation for `Pixmap` - direct upload to atlas
impl AtlasWriter for Pixmap {
    fn width(&self) -> u32 {
        self.width() as u32
    }

    fn height(&self) -> u32 {
        self.height() as u32
    }

    fn write_to_atlas(
        &self,
        _device: &Device,
        queue: &Queue,
        _encoder: &mut CommandEncoder,
        atlas_texture: &wgpu::Texture,
        offset: [u32; 2],
        width: u32,
        height: u32,
    ) {
        queue.write_texture(
            wgpu::TexelCopyTextureInfo {
                texture: atlas_texture,
                mip_level: 0,
                origin: wgpu::Origin3d {
                    x: offset[0],
                    y: offset[1],
                    z: 0,
                },
                aspect: wgpu::TextureAspect::All,
            },
            self.data_as_u8_slice(),
            wgpu::TexelCopyBufferLayout {
                offset: 0,
                bytes_per_row: Some(4 * width),
                rows_per_image: Some(height),
            },
            wgpu::Extent3d {
                width,
                height,
                depth_or_array_layers: 1,
            },
        );
    }
}

/// Implementation for `Arc<Pixmap>`
impl AtlasWriter for alloc::sync::Arc<Pixmap> {
    fn width(&self) -> u32 {
        self.as_ref().width() as u32
    }

    fn height(&self) -> u32 {
        self.as_ref().height() as u32
    }

    fn write_to_atlas(
        &self,
        device: &Device,
        queue: &Queue,
        encoder: &mut CommandEncoder,
        atlas_texture: &wgpu::Texture,
        offset: [u32; 2],
        width: u32,
        height: u32,
    ) {
        self.as_ref()
            .write_to_atlas(device, queue, encoder, atlas_texture, offset, width, height);
    }
}<|MERGE_RESOLUTION|>--- conflicted
+++ resolved
@@ -142,14 +142,9 @@
         self.programs.prepare(
             device,
             queue,
-<<<<<<< HEAD
-            &scene.strip_storage.alphas,
-            encoded_paints,
-=======
             &mut self.gradient_cache,
             &self.encoded_paints,
-            scene.strip_generator.alpha_buf(),
->>>>>>> a783ca1c
+            &scene.strip_storage.alphas,
             render_size,
             &self.paint_idxs,
         );
