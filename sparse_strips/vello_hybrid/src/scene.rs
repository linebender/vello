// Copyright 2025 the Vello Authors
// SPDX-License-Identifier: Apache-2.0 OR MIT

//! Basic render operations.

use alloc::vec;
use alloc::vec::Vec;
use vello_common::coarse::{MODE_HYBRID, Wide};
use vello_common::encode::{EncodeExt, EncodedPaint};
use vello_common::fearless_simd::Level;
use vello_common::glyph::{GlyphRenderer, GlyphRunBuilder, GlyphType, PreparedGlyph};
use vello_common::kurbo::{Affine, BezPath, Cap, Join, Rect, Shape, Stroke};
use vello_common::mask::Mask;
use vello_common::paint::{Paint, PaintType};
use vello_common::peniko::Font;
use vello_common::peniko::color::palette::css::BLACK;
use vello_common::peniko::{BlendMode, Compose, Fill, Mix};
use vello_common::recording::{PushLayerCommand, Recordable, Recording, RenderCommand};
use vello_common::strip::Strip;
<<<<<<< HEAD
use vello_common::strip_generator::{StripGenerator, StripStorage};
=======
use vello_common::strip_generator::{GenerationMode, StripGenerator, StripStorage};
>>>>>>> 418803ed

/// Default tolerance for curve flattening
pub(crate) const DEFAULT_TOLERANCE: f64 = 0.1;

/// Settings to apply to the render context.
#[derive(Copy, Clone, Debug)]
pub struct RenderSettings {
    /// The SIMD level that should be used for rendering operations.
    pub level: Level,
}

impl Default for RenderSettings {
    fn default() -> Self {
        Self {
            level: Level::try_detect().unwrap_or(Level::fallback()),
        }
    }
}

/// A render state which contains the style properties for path rendering and
/// the current transform.
#[derive(Debug)]
struct RenderState {
    pub(crate) paint: PaintType,
    pub(crate) paint_transform: Affine,
    pub(crate) stroke: Stroke,
    pub(crate) transform: Affine,
    pub(crate) fill_rule: Fill,
    pub(crate) blend_mode: BlendMode,
}

/// A render context for hybrid CPU/GPU rendering.
///
/// This context maintains the state for path rendering and manages the rendering
/// pipeline from paths to strips that can be rendered by the GPU.
#[derive(Debug)]
pub struct Scene {
    pub(crate) width: u16,
    pub(crate) height: u16,
    pub(crate) wide: Wide<MODE_HYBRID>,
    pub(crate) paint: PaintType,
    pub(crate) paint_transform: Affine,
    pub(crate) aliasing_threshold: Option<u8>,
    pub(crate) encoded_paints: Vec<EncodedPaint>,
    paint_visible: bool,
    pub(crate) stroke: Stroke,
    pub(crate) transform: Affine,
    pub(crate) fill_rule: Fill,
    pub(crate) blend_mode: BlendMode,
    pub(crate) strip_generator: StripGenerator,
    pub(crate) strip_storage: StripStorage,
}

impl Scene {
    /// Create a new render context with the given width and height in pixels.
    pub fn new(width: u16, height: u16) -> Self {
        Self::new_with(width, height, RenderSettings::default())
    }

    /// Create a new render context with specific settings.
    pub fn new_with(width: u16, height: u16, settings: RenderSettings) -> Self {
        let render_state = Self::default_render_state();
        Self {
            width,
            height,
            wide: Wide::<MODE_HYBRID>::new(width, height),
            aliasing_threshold: None,
            paint: render_state.paint,
            paint_transform: render_state.paint_transform,
            encoded_paints: vec![],
            paint_visible: true,
            stroke: render_state.stroke,
<<<<<<< HEAD
            strip_generator: StripGenerator::new(
                width,
                height,
                Level::try_detect().unwrap_or(Level::fallback()),
            ),
=======
            strip_generator: StripGenerator::new(width, height, settings.level),
>>>>>>> 418803ed
            strip_storage: StripStorage::default(),
            transform: render_state.transform,
            fill_rule: render_state.fill_rule,
            blend_mode: render_state.blend_mode,
        }
    }

    /// Create default rendering state.
    fn default_render_state() -> RenderState {
        let transform = Affine::IDENTITY;
        let fill_rule = Fill::NonZero;
        let paint = BLACK.into();
        let paint_transform = Affine::IDENTITY;
        let stroke = Stroke {
            width: 1.0,
            join: Join::Bevel,
            start_cap: Cap::Butt,
            end_cap: Cap::Butt,
            ..Default::default()
        };
        let blend_mode = BlendMode::new(Mix::Normal, Compose::SrcOver);
        RenderState {
            transform,
            fill_rule,
            paint,
            paint_transform,
            stroke,
            blend_mode,
        }
    }

    fn encode_current_paint(&mut self) -> Paint {
        match self.paint.clone() {
            PaintType::Solid(s) => s.into(),
            PaintType::Gradient(g) => g.encode_into(
                &mut self.encoded_paints,
                self.transform * self.paint_transform,
            ),
            PaintType::Image(i) => i.encode_into(
                &mut self.encoded_paints,
                self.transform * self.paint_transform,
            ),
        }
    }

    /// Fill a path with the current paint and fill rule.
    pub fn fill_path(&mut self, path: &BezPath) {
        if !self.paint_visible {
            return;
        }

        let paint = self.encode_current_paint();
        self.fill_path_with(
            path,
            self.transform,
            self.fill_rule,
            paint,
            self.aliasing_threshold,
        );
    }

    /// Build strips for a filled path with the given properties.
    fn fill_path_with(
        &mut self,
        path: &BezPath,
        transform: Affine,
        fill_rule: Fill,
        paint: Paint,
        aliasing_threshold: Option<u8>,
    ) {
        let wide = &mut self.wide;
        self.strip_generator.generate_filled_path(
            path,
            fill_rule,
            transform,
            aliasing_threshold,
            &mut self.strip_storage,
<<<<<<< HEAD
            true,
=======
>>>>>>> 418803ed
        );
        wide.generate(&self.strip_storage.strips, paint, 0);
    }

    /// Stroke a path with the current paint and stroke settings.
    pub fn stroke_path(&mut self, path: &BezPath) {
        if !self.paint_visible {
            return;
        }

        let paint = self.encode_current_paint();
        self.stroke_path_with(path, self.transform, paint, self.aliasing_threshold);
    }

    /// Build strips for a stroked path with the given properties.
    fn stroke_path_with(
        &mut self,
        path: &BezPath,
        transform: Affine,
        paint: Paint,
        aliasing_threshold: Option<u8>,
    ) {
        let wide = &mut self.wide;

        self.strip_generator.generate_stroked_path(
            path,
            &self.stroke,
            transform,
            aliasing_threshold,
            &mut self.strip_storage,
<<<<<<< HEAD
            true,
=======
>>>>>>> 418803ed
        );

        wide.generate(&self.strip_storage.strips, paint, 0);
    }

    /// Set the aliasing threshold.
    ///
    /// If set to `None` (which is the recommended option in nearly all cases),
    /// anti-aliasing will be applied.
    ///
    /// If instead set to some value, then a pixel will be fully painted if
    /// the coverage is bigger than the threshold (between 0 and 255), otherwise
    /// it will not be painted at all.
    ///
    /// Note that there is no performance benefit to disabling anti-aliasing and
    /// this functionality is simply provided for compatibility.
    pub fn set_aliasing_threshold(&mut self, aliasing_threshold: Option<u8>) {
        self.aliasing_threshold = aliasing_threshold;
    }

    /// Fill a rectangle with the current paint and fill rule.
    pub fn fill_rect(&mut self, rect: &Rect) {
        self.fill_path(&rect.to_path(DEFAULT_TOLERANCE));
    }

    /// Stroke a rectangle with the current paint and stroke settings.
    pub fn stroke_rect(&mut self, rect: &Rect) {
        self.stroke_path(&rect.to_path(DEFAULT_TOLERANCE));
    }

    /// Creates a builder for drawing a run of glyphs that have the same attributes.
    pub fn glyph_run(&mut self, font: &Font) -> GlyphRunBuilder<'_, Self> {
        GlyphRunBuilder::new(font.clone(), self.transform, self)
    }

    /// Push a new layer with the given properties.
    ///
    /// Only `clip_path` is supported for now.
    pub fn push_layer(
        &mut self,
        clip_path: Option<&BezPath>,
        blend_mode: Option<BlendMode>,
        opacity: Option<f32>,
        mask: Option<Mask>,
    ) {
        let clip = if let Some(c) = clip_path {
            self.strip_generator.generate_filled_path(
                c,
                self.fill_rule,
                self.transform,
                self.aliasing_threshold,
                &mut self.strip_storage,
<<<<<<< HEAD
                true,
=======
>>>>>>> 418803ed
            );

            Some(self.strip_storage.strips.as_slice())
        } else {
            None
        };

        // Mask is unsupported. Blend is partially supported.
        if mask.is_some() {
            unimplemented!()
        }

        self.wide.push_layer(
            clip,
            blend_mode.unwrap_or(BlendMode::new(Mix::Normal, Compose::SrcOver)),
            None,
            opacity.unwrap_or(1.),
            0,
        );
    }

    /// Push a new clip layer.
    pub fn push_clip_layer(&mut self, path: &BezPath) {
        self.push_layer(Some(path), None, None, None);
    }

    /// Pop the last pushed layer.
    pub fn pop_layer(&mut self) {
        self.wide.pop_layer();
    }

    /// Set the blend mode for subsequent rendering operations.
    pub fn set_blend_mode(&mut self, blend_mode: BlendMode) {
        self.blend_mode = blend_mode;
    }

    /// Set the stroke settings for subsequent stroke operations.
    pub fn set_stroke(&mut self, stroke: Stroke) {
        self.stroke = stroke;
    }

    /// Set the paint for subsequent rendering operations.
    // TODO: This API is not final. Supporting images from a pixmap is explicitly out of scope.
    //       Instead images should be passed via a backend-agnostic opaque id, and be hydrated at
    //       render time into a texture usable by the renderer backend.
    pub fn set_paint(&mut self, paint: impl Into<PaintType>) {
        self.paint = paint.into();
        self.paint_visible = match &self.paint {
            PaintType::Solid(color) => color.components[3] != 0.0,
            _ => true,
        };
    }

    /// Set the current paint transform.
    ///
    /// The paint transform is applied to the paint after the transform of the geometry the paint
    /// is drawn in, i.e., the paint transform is applied after the global transform. This allows
    /// transforming the paint independently from the drawn geometry.
    pub fn set_paint_transform(&mut self, paint_transform: Affine) {
        self.paint_transform = paint_transform;
    }

    /// Reset the current paint transform.
    pub fn reset_paint_transform(&mut self) {
        self.paint_transform = Affine::IDENTITY;
    }

    /// Set the fill rule for subsequent fill operations.
    pub fn set_fill_rule(&mut self, fill_rule: Fill) {
        self.fill_rule = fill_rule;
    }

    /// Set the transform for subsequent rendering operations.
    pub fn set_transform(&mut self, transform: Affine) {
        self.transform = transform;
    }

    /// Reset the transform to identity.
    pub fn reset_transform(&mut self) {
        self.transform = Affine::IDENTITY;
    }

    /// Reset scene to default values.
    pub fn reset(&mut self) {
        self.wide.reset();
        self.strip_generator.reset();
<<<<<<< HEAD
        self.strip_storage.reset();
=======
        self.strip_storage.clear();
>>>>>>> 418803ed
        self.encoded_paints.clear();

        let render_state = Self::default_render_state();
        self.transform = render_state.transform;
        self.paint_transform = render_state.paint_transform;
        self.fill_rule = render_state.fill_rule;
        self.paint = render_state.paint;
        self.stroke = render_state.stroke;
        self.blend_mode = render_state.blend_mode;
    }

    /// Get the width of the render context.
    pub fn width(&self) -> u16 {
        self.width
    }

    /// Get the height of the render context.
    pub fn height(&self) -> u16 {
        self.height
    }
}

impl GlyphRenderer for Scene {
    fn fill_glyph(&mut self, prepared_glyph: PreparedGlyph<'_>) {
        match prepared_glyph.glyph_type {
            GlyphType::Outline(glyph) => {
                let paint = self.encode_current_paint();
                self.fill_path_with(
                    glyph.path,
                    prepared_glyph.transform,
                    Fill::NonZero,
                    paint,
                    self.aliasing_threshold,
                );
            }
            GlyphType::Bitmap(_) => {}
            GlyphType::Colr(_) => {}
        }
    }

    fn stroke_glyph(&mut self, prepared_glyph: PreparedGlyph<'_>) {
        match prepared_glyph.glyph_type {
            GlyphType::Outline(glyph) => {
                let paint = self.encode_current_paint();
                self.stroke_path_with(
                    glyph.path,
                    prepared_glyph.transform,
                    paint,
                    self.aliasing_threshold,
                );
            }
            GlyphType::Bitmap(_) => {}
            GlyphType::Colr(_) => {}
        }
    }
}

impl Recordable for Scene {
    fn prepare_recording(&mut self, recording: &mut Recording) {
        let buffers = recording.take_cached_strips();
        let (strip_storage, strip_start_indices) =
            self.generate_strips_from_commands(recording.commands(), buffers);
        recording.set_cached_strips(strip_storage, strip_start_indices);
    }

    fn execute_recording(&mut self, recording: &Recording) {
        let (cached_strips, cached_alphas) = recording.get_cached_strips();
        let adjusted_strips = self.prepare_cached_strips(cached_strips, cached_alphas);

        // Use pre-calculated strip start indices from when we generated the cache
        let strip_start_indices = recording.get_strip_start_indices();
        let mut range_index = 0;

        // Replay commands in order, using cached strips for geometry
        for command in recording.commands() {
            match command {
                RenderCommand::FillPath(_)
                | RenderCommand::StrokePath(_)
                | RenderCommand::FillRect(_)
                | RenderCommand::StrokeRect(_)
                | RenderCommand::FillOutlineGlyph(_)
                | RenderCommand::StrokeOutlineGlyph(_) => {
                    self.process_geometry_command(
                        strip_start_indices,
                        range_index,
                        &adjusted_strips,
                    );
                    range_index += 1;
                }
                RenderCommand::SetPaint(paint) => {
                    self.set_paint(paint.clone());
                }
                RenderCommand::SetPaintTransform(transform) => {
                    self.set_paint_transform(*transform);
                }
                RenderCommand::ResetPaintTransform => {
                    self.reset_paint_transform();
                }
                RenderCommand::SetTransform(transform) => {
                    self.set_transform(*transform);
                }
                RenderCommand::SetFillRule(fill_rule) => {
                    self.set_fill_rule(*fill_rule);
                }
                RenderCommand::SetStroke(stroke) => {
                    self.set_stroke(stroke.clone());
                }
                RenderCommand::PushLayer(PushLayerCommand {
                    clip_path,
                    blend_mode,
                    opacity,
                    mask,
                }) => {
                    self.push_layer(clip_path.as_ref(), *blend_mode, *opacity, mask.clone());
                }
                RenderCommand::PopLayer => {
                    self.pop_layer();
                }
            }
        }
    }
}

/// Recording management implementation.
impl Scene {
    /// Generate strips from strip commands and capture ranges.
    ///
    /// Returns:
    /// - `collected_strips`: The generated strips.
    /// - `collected_alphas`: The generated alphas.
    /// - `strip_start_indices`: The start indices of strips for each geometry command.
    fn generate_strips_from_commands(
        &mut self,
        commands: &[RenderCommand],
        buffers: (StripStorage, Vec<usize>),
    ) -> (StripStorage, Vec<usize>) {
        let (mut strip_storage, mut strip_start_indices) = buffers;
<<<<<<< HEAD
        strip_storage.reset();
=======
        strip_storage.clear();
        strip_storage.set_generation_mode(GenerationMode::Append);
>>>>>>> 418803ed
        strip_start_indices.clear();

        let saved_state = self.take_current_state();

        for command in commands {
            let start_index = strip_storage.strips.len();

            match command {
                RenderCommand::FillPath(path) => {
                    self.strip_generator.generate_filled_path(
                        path,
                        self.fill_rule,
                        self.transform,
                        self.aliasing_threshold,
                        &mut strip_storage,
<<<<<<< HEAD
                        false,
=======
>>>>>>> 418803ed
                    );
                    strip_start_indices.push(start_index);
                }
                RenderCommand::StrokePath(path) => {
                    self.strip_generator.generate_stroked_path(
                        path,
                        &self.stroke,
                        self.transform,
                        self.aliasing_threshold,
                        &mut strip_storage,
<<<<<<< HEAD
                        false,
=======
>>>>>>> 418803ed
                    );
                    strip_start_indices.push(start_index);
                }
                RenderCommand::FillRect(rect) => {
                    self.strip_generator.generate_filled_path(
                        rect.to_path(DEFAULT_TOLERANCE),
                        self.fill_rule,
                        self.transform,
                        self.aliasing_threshold,
                        &mut strip_storage,
<<<<<<< HEAD
                        false,
=======
>>>>>>> 418803ed
                    );
                    strip_start_indices.push(start_index);
                }
                RenderCommand::StrokeRect(rect) => {
                    self.strip_generator.generate_stroked_path(
                        rect.to_path(DEFAULT_TOLERANCE),
                        &self.stroke,
                        self.transform,
                        self.aliasing_threshold,
                        &mut strip_storage,
<<<<<<< HEAD
                        false,
=======
>>>>>>> 418803ed
                    );
                    strip_start_indices.push(start_index);
                }
                RenderCommand::FillOutlineGlyph((path, transform)) => {
                    let glyph_transform = self.transform * *transform;
                    self.strip_generator.generate_filled_path(
                        path,
                        self.fill_rule,
                        glyph_transform,
                        self.aliasing_threshold,
                        &mut strip_storage,
<<<<<<< HEAD
                        false,
=======
>>>>>>> 418803ed
                    );
                    strip_start_indices.push(start_index);
                }
                RenderCommand::StrokeOutlineGlyph((path, transform)) => {
                    let glyph_transform = self.transform * *transform;
                    self.strip_generator.generate_stroked_path(
                        path,
                        &self.stroke,
                        glyph_transform,
                        self.aliasing_threshold,
                        &mut strip_storage,
<<<<<<< HEAD
                        false,
=======
>>>>>>> 418803ed
                    );
                    strip_start_indices.push(start_index);
                }
                RenderCommand::SetTransform(transform) => {
                    self.transform = *transform;
                }
                RenderCommand::SetFillRule(fill_rule) => {
                    self.fill_rule = *fill_rule;
                }
                RenderCommand::SetStroke(stroke) => {
                    self.stroke = stroke.clone();
                }

                _ => {}
            }
        }

        self.restore_state(saved_state);

        (strip_storage, strip_start_indices)
    }

    fn process_geometry_command(
        &mut self,
        strip_start_indices: &[usize],
        range_index: usize,
        adjusted_strips: &[Strip],
    ) {
        assert!(
            range_index < strip_start_indices.len(),
            "Strip range index out of bounds: range_index={}, strip_start_indices.len()={}",
            range_index,
            strip_start_indices.len()
        );
        let start = strip_start_indices[range_index];
        let end = strip_start_indices
            .get(range_index + 1)
            .copied()
            .unwrap_or(adjusted_strips.len());
        let count = end - start;
        assert!(
            start < adjusted_strips.len() && count > 0,
            "Invalid strip range: start={start}, end={end}, count={count}"
        );
        let paint = self.encode_current_paint();
        self.wide.generate(&adjusted_strips[start..end], paint, 0);
    }

    /// Prepare cached strips for rendering by adjusting alpha indices and extending alpha buffer.
    #[expect(
        clippy::cast_possible_truncation,
        reason = "Alphas length conversion is safe in this case"
    )]
    fn prepare_cached_strips(
        &mut self,
        cached_strips: &[Strip],
        cached_alphas: &[u8],
    ) -> Vec<Strip> {
        // Calculate offset for alpha indices based on current buffer size.
        let alpha_offset = self.strip_storage.alphas.len() as u32;
        // Extend current alpha buffer with cached alphas.
        self.strip_storage.alphas.extend(cached_alphas);
        // Create adjusted strips with corrected alpha indices
        cached_strips
            .iter()
            .map(move |strip| {
                let mut adjusted_strip = *strip;
                adjusted_strip.alpha_idx += alpha_offset;
                adjusted_strip
            })
            .collect()
    }

    /// Save current rendering state.
    fn take_current_state(&mut self) -> RenderState {
        RenderState {
            paint: self.paint.clone(),
            paint_transform: self.paint_transform,
            transform: self.transform,
            fill_rule: self.fill_rule,
            blend_mode: self.blend_mode,
            stroke: core::mem::take(&mut self.stroke),
        }
    }

    /// Restore rendering state.
    fn restore_state(&mut self, state: RenderState) {
        self.paint = state.paint;
        self.paint_transform = state.paint_transform;
        self.stroke = state.stroke;
        self.transform = state.transform;
        self.fill_rule = state.fill_rule;
        self.blend_mode = state.blend_mode;
    }
}<|MERGE_RESOLUTION|>--- conflicted
+++ resolved
@@ -17,11 +17,7 @@
 use vello_common::peniko::{BlendMode, Compose, Fill, Mix};
 use vello_common::recording::{PushLayerCommand, Recordable, Recording, RenderCommand};
 use vello_common::strip::Strip;
-<<<<<<< HEAD
-use vello_common::strip_generator::{StripGenerator, StripStorage};
-=======
 use vello_common::strip_generator::{GenerationMode, StripGenerator, StripStorage};
->>>>>>> 418803ed
 
 /// Default tolerance for curve flattening
 pub(crate) const DEFAULT_TOLERANCE: f64 = 0.1;
@@ -94,15 +90,7 @@
             encoded_paints: vec![],
             paint_visible: true,
             stroke: render_state.stroke,
-<<<<<<< HEAD
-            strip_generator: StripGenerator::new(
-                width,
-                height,
-                Level::try_detect().unwrap_or(Level::fallback()),
-            ),
-=======
             strip_generator: StripGenerator::new(width, height, settings.level),
->>>>>>> 418803ed
             strip_storage: StripStorage::default(),
             transform: render_state.transform,
             fill_rule: render_state.fill_rule,
@@ -180,10 +168,6 @@
             transform,
             aliasing_threshold,
             &mut self.strip_storage,
-<<<<<<< HEAD
-            true,
-=======
->>>>>>> 418803ed
         );
         wide.generate(&self.strip_storage.strips, paint, 0);
     }
@@ -214,10 +198,6 @@
             transform,
             aliasing_threshold,
             &mut self.strip_storage,
-<<<<<<< HEAD
-            true,
-=======
->>>>>>> 418803ed
         );
 
         wide.generate(&self.strip_storage.strips, paint, 0);
@@ -270,10 +250,6 @@
                 self.transform,
                 self.aliasing_threshold,
                 &mut self.strip_storage,
-<<<<<<< HEAD
-                true,
-=======
->>>>>>> 418803ed
             );
 
             Some(self.strip_storage.strips.as_slice())
@@ -360,11 +336,7 @@
     pub fn reset(&mut self) {
         self.wide.reset();
         self.strip_generator.reset();
-<<<<<<< HEAD
-        self.strip_storage.reset();
-=======
         self.strip_storage.clear();
->>>>>>> 418803ed
         self.encoded_paints.clear();
 
         let render_state = Self::default_render_state();
@@ -502,12 +474,8 @@
         buffers: (StripStorage, Vec<usize>),
     ) -> (StripStorage, Vec<usize>) {
         let (mut strip_storage, mut strip_start_indices) = buffers;
-<<<<<<< HEAD
-        strip_storage.reset();
-=======
         strip_storage.clear();
         strip_storage.set_generation_mode(GenerationMode::Append);
->>>>>>> 418803ed
         strip_start_indices.clear();
 
         let saved_state = self.take_current_state();
@@ -523,10 +491,6 @@
                         self.transform,
                         self.aliasing_threshold,
                         &mut strip_storage,
-<<<<<<< HEAD
-                        false,
-=======
->>>>>>> 418803ed
                     );
                     strip_start_indices.push(start_index);
                 }
@@ -537,10 +501,6 @@
                         self.transform,
                         self.aliasing_threshold,
                         &mut strip_storage,
-<<<<<<< HEAD
-                        false,
-=======
->>>>>>> 418803ed
                     );
                     strip_start_indices.push(start_index);
                 }
@@ -551,10 +511,6 @@
                         self.transform,
                         self.aliasing_threshold,
                         &mut strip_storage,
-<<<<<<< HEAD
-                        false,
-=======
->>>>>>> 418803ed
                     );
                     strip_start_indices.push(start_index);
                 }
@@ -565,10 +521,6 @@
                         self.transform,
                         self.aliasing_threshold,
                         &mut strip_storage,
-<<<<<<< HEAD
-                        false,
-=======
->>>>>>> 418803ed
                     );
                     strip_start_indices.push(start_index);
                 }
@@ -580,10 +532,6 @@
                         glyph_transform,
                         self.aliasing_threshold,
                         &mut strip_storage,
-<<<<<<< HEAD
-                        false,
-=======
->>>>>>> 418803ed
                     );
                     strip_start_indices.push(start_index);
                 }
@@ -595,10 +543,6 @@
                         glyph_transform,
                         self.aliasing_threshold,
                         &mut strip_storage,
-<<<<<<< HEAD
-                        false,
-=======
->>>>>>> 418803ed
                     );
                     strip_start_indices.push(start_index);
                 }
