// Copyright 2025 the Vello Authors
// SPDX-License-Identifier: Apache-2.0 OR MIT

//! Basic render operations.

use alloc::vec;
use alloc::vec::Vec;
use vello_common::coarse::{MODE_HYBRID, Wide};
use vello_common::encode::{EncodeExt, EncodedPaint};
use vello_common::fearless_simd::Level;
use vello_common::glyph::{GlyphRenderer, GlyphRunBuilder, GlyphType, PreparedGlyph};
use vello_common::kurbo::{Affine, BezPath, Cap, Join, Rect, Shape, Stroke};
use vello_common::mask::Mask;
use vello_common::paint::{Paint, PaintType};
use vello_common::peniko::Font;
use vello_common::peniko::color::palette::css::BLACK;
use vello_common::peniko::{BlendMode, Compose, Fill, Mix};
use vello_common::recording::{PushLayerCommand, Recordable, Recorder, Recording, RenderCommand};
use vello_common::strip::Strip;
use vello_common::strip_generator::{GenerationMode, StripGenerator, StripStorage};

/// Default tolerance for curve flattening
pub(crate) const DEFAULT_TOLERANCE: f64 = 0.1;

/// Settings to apply to the render context.
#[derive(Copy, Clone, Debug)]
pub struct RenderSettings {
    /// The SIMD level that should be used for rendering operations.
    pub level: Level,
}

impl Default for RenderSettings {
    fn default() -> Self {
        Self {
            level: Level::try_detect().unwrap_or(Level::fallback()),
        }
    }
}

/// A render state which contains the style properties for path rendering and
/// the current transform.
#[derive(Debug)]
struct RenderState {
    pub(crate) paint: PaintType,
    pub(crate) paint_transform: Affine,
    pub(crate) stroke: Stroke,
    pub(crate) transform: Affine,
    pub(crate) fill_rule: Fill,
    pub(crate) blend_mode: BlendMode,
}

/// A render context for hybrid CPU/GPU rendering.
///
/// This context maintains the state for path rendering and manages the rendering
/// pipeline from paths to strips that can be rendered by the GPU.
#[derive(Debug)]
pub struct Scene {
    pub(crate) width: u16,
    pub(crate) height: u16,
    pub(crate) wide: Wide<MODE_HYBRID>,
    pub(crate) paint: PaintType,
    pub(crate) paint_transform: Affine,
    pub(crate) aliasing_threshold: Option<u8>,
    pub(crate) encoded_paints: Vec<EncodedPaint>,
    paint_visible: bool,
    pub(crate) stroke: Stroke,
    pub(crate) transform: Affine,
    pub(crate) fill_rule: Fill,
    pub(crate) blend_mode: BlendMode,
    pub(crate) strip_generator: StripGenerator,
    pub(crate) strip_storage: StripStorage,
}

impl Scene {
    /// Create a new render context with the given width and height in pixels.
    pub fn new(width: u16, height: u16) -> Self {
        Self::new_with(width, height, RenderSettings::default())
    }

    /// Create a new render context with specific settings.
    pub fn new_with(width: u16, height: u16, settings: RenderSettings) -> Self {
        let render_state = Self::default_render_state();
        Self {
            width,
            height,
            wide: Wide::<MODE_HYBRID>::new(width, height),
            aliasing_threshold: None,
            paint: render_state.paint,
            paint_transform: render_state.paint_transform,
            encoded_paints: vec![],
            paint_visible: true,
            stroke: render_state.stroke,
            strip_generator: StripGenerator::new(width, height, settings.level),
            strip_storage: StripStorage::default(),
            transform: render_state.transform,
            fill_rule: render_state.fill_rule,
            blend_mode: render_state.blend_mode,
        }
    }

    /// Create default rendering state.
    fn default_render_state() -> RenderState {
        let transform = Affine::IDENTITY;
        let fill_rule = Fill::NonZero;
        let paint = BLACK.into();
        let paint_transform = Affine::IDENTITY;
        let stroke = Stroke {
            width: 1.0,
            join: Join::Bevel,
            start_cap: Cap::Butt,
            end_cap: Cap::Butt,
            ..Default::default()
        };
        let blend_mode = BlendMode::new(Mix::Normal, Compose::SrcOver);
        RenderState {
            transform,
            fill_rule,
            paint,
            paint_transform,
            stroke,
            blend_mode,
        }
    }

    fn encode_current_paint(&mut self) -> Paint {
        match self.paint.clone() {
            PaintType::Solid(s) => s.into(),
            PaintType::Gradient(g) => g.encode_into(
                &mut self.encoded_paints,
                self.transform * self.paint_transform,
            ),
            PaintType::Image(i) => i.encode_into(
                &mut self.encoded_paints,
                self.transform * self.paint_transform,
            ),
        }
    }

    /// Fill a path with the current paint and fill rule.
    pub fn fill_path(&mut self, path: &BezPath) {
        if !self.paint_visible {
            return;
        }

        let paint = self.encode_current_paint();
        self.fill_path_with(
            path,
            self.transform,
            self.fill_rule,
            paint,
            self.aliasing_threshold,
        );
    }

    /// Build strips for a filled path with the given properties.
    fn fill_path_with(
        &mut self,
        path: &BezPath,
        transform: Affine,
        fill_rule: Fill,
        paint: Paint,
        aliasing_threshold: Option<u8>,
    ) {
        let wide = &mut self.wide;
        self.strip_generator.generate_filled_path(
            path,
            fill_rule,
            transform,
            aliasing_threshold,
            &mut self.strip_storage,
        );
        wide.generate(&self.strip_storage.strips, paint, 0);
    }

    /// Stroke a path with the current paint and stroke settings.
    pub fn stroke_path(&mut self, path: &BezPath) {
        if !self.paint_visible {
            return;
        }

        let paint = self.encode_current_paint();
        self.stroke_path_with(path, self.transform, paint, self.aliasing_threshold);
    }

    /// Build strips for a stroked path with the given properties.
    fn stroke_path_with(
        &mut self,
        path: &BezPath,
        transform: Affine,
        paint: Paint,
        aliasing_threshold: Option<u8>,
    ) {
        let wide = &mut self.wide;

        self.strip_generator.generate_stroked_path(
            path,
            &self.stroke,
            transform,
            aliasing_threshold,
            &mut self.strip_storage,
        );

        wide.generate(&self.strip_storage.strips, paint, 0);
    }

    /// Set the aliasing threshold.
    ///
    /// If set to `None` (which is the recommended option in nearly all cases),
    /// anti-aliasing will be applied.
    ///
    /// If instead set to some value, then a pixel will be fully painted if
    /// the coverage is bigger than the threshold (between 0 and 255), otherwise
    /// it will not be painted at all.
    ///
    /// Note that there is no performance benefit to disabling anti-aliasing and
    /// this functionality is simply provided for compatibility.
    pub fn set_aliasing_threshold(&mut self, aliasing_threshold: Option<u8>) {
        self.aliasing_threshold = aliasing_threshold;
    }

    /// Fill a rectangle with the current paint and fill rule.
    pub fn fill_rect(&mut self, rect: &Rect) {
        self.fill_path(&rect.to_path(DEFAULT_TOLERANCE));
    }

    /// Stroke a rectangle with the current paint and stroke settings.
    pub fn stroke_rect(&mut self, rect: &Rect) {
        self.stroke_path(&rect.to_path(DEFAULT_TOLERANCE));
    }

    /// Creates a builder for drawing a run of glyphs that have the same attributes.
    pub fn glyph_run(&mut self, font: &Font) -> GlyphRunBuilder<'_, Self> {
        GlyphRunBuilder::new(font.clone(), self.transform, self)
    }

    /// Push a new layer with the given properties.
    ///
    /// Only `clip_path` is supported for now.
    pub fn push_layer(
        &mut self,
        clip_path: Option<&BezPath>,
        blend_mode: Option<BlendMode>,
        opacity: Option<f32>,
        mask: Option<Mask>,
    ) {
        let clip = if let Some(c) = clip_path {
            self.strip_generator.generate_filled_path(
                c,
                self.fill_rule,
                self.transform,
                self.aliasing_threshold,
                &mut self.strip_storage,
            );

            Some(self.strip_storage.strips.as_slice())
        } else {
            None
        };

        // Mask is unsupported. Blend is partially supported.
        if mask.is_some() {
            unimplemented!()
        }

        self.wide.push_layer(
            clip,
            blend_mode.unwrap_or(BlendMode::new(Mix::Normal, Compose::SrcOver)),
            None,
            opacity.unwrap_or(1.),
            0,
        );
    }

    /// Push a new clip layer.
    pub fn push_clip_layer(&mut self, path: &BezPath) {
        self.push_layer(Some(path), None, None, None);
    }

    /// Pop the last pushed layer.
    pub fn pop_layer(&mut self) {
        self.wide.pop_layer();
    }

    /// Set the blend mode for subsequent rendering operations.
    pub fn set_blend_mode(&mut self, blend_mode: BlendMode) {
        self.blend_mode = blend_mode;
    }

    /// Set the stroke settings for subsequent stroke operations.
    pub fn set_stroke(&mut self, stroke: Stroke) {
        self.stroke = stroke;
    }

    /// Set the paint for subsequent rendering operations.
    // TODO: This API is not final. Supporting images from a pixmap is explicitly out of scope.
    //       Instead images should be passed via a backend-agnostic opaque id, and be hydrated at
    //       render time into a texture usable by the renderer backend.
    pub fn set_paint(&mut self, paint: impl Into<PaintType>) {
        self.paint = paint.into();
        self.paint_visible = match &self.paint {
            PaintType::Solid(color) => color.components[3] != 0.0,
            _ => true,
        };
    }

    /// Set the current paint transform.
    ///
    /// The paint transform is applied to the paint after the transform of the geometry the paint
    /// is drawn in, i.e., the paint transform is applied after the global transform. This allows
    /// transforming the paint independently from the drawn geometry.
    pub fn set_paint_transform(&mut self, paint_transform: Affine) {
        self.paint_transform = paint_transform;
    }

    /// Reset the current paint transform.
    pub fn reset_paint_transform(&mut self) {
        self.paint_transform = Affine::IDENTITY;
    }

    /// Set the fill rule for subsequent fill operations.
    pub fn set_fill_rule(&mut self, fill_rule: Fill) {
        self.fill_rule = fill_rule;
    }

    /// Set the transform for subsequent rendering operations.
    pub fn set_transform(&mut self, transform: Affine) {
        self.transform = transform;
    }

    /// Reset the transform to identity.
    pub fn reset_transform(&mut self) {
        self.transform = Affine::IDENTITY;
    }

    /// Reset scene to default values.
    pub fn reset(&mut self) {
        self.wide.reset();
        self.strip_generator.reset();
        self.strip_storage.clear();
        self.encoded_paints.clear();

        let render_state = Self::default_render_state();
        self.transform = render_state.transform;
        self.paint_transform = render_state.paint_transform;
        self.fill_rule = render_state.fill_rule;
        self.paint = render_state.paint;
        self.stroke = render_state.stroke;
        self.blend_mode = render_state.blend_mode;
    }

    /// Get the width of the render context.
    pub fn width(&self) -> u16 {
        self.width
    }

    /// Get the height of the render context.
    pub fn height(&self) -> u16 {
        self.height
    }
}

impl GlyphRenderer for Scene {
    fn fill_glyph(&mut self, prepared_glyph: PreparedGlyph<'_>) {
        match prepared_glyph.glyph_type {
            GlyphType::Outline(glyph) => {
                let paint = self.encode_current_paint();
                self.fill_path_with(
                    glyph.path,
                    prepared_glyph.transform,
                    Fill::NonZero,
                    paint,
                    self.aliasing_threshold,
                );
            }
            GlyphType::Bitmap(_) => {}
            GlyphType::Colr(_) => {}
        }
    }

    fn stroke_glyph(&mut self, prepared_glyph: PreparedGlyph<'_>) {
        match prepared_glyph.glyph_type {
            GlyphType::Outline(glyph) => {
                let paint = self.encode_current_paint();
                self.stroke_path_with(
                    glyph.path,
                    prepared_glyph.transform,
                    paint,
                    self.aliasing_threshold,
                );
            }
            GlyphType::Bitmap(_) => {}
            GlyphType::Colr(_) => {}
        }
    }
}

impl Recordable for Scene {
    fn record<F>(&mut self, recording: &mut Recording, f: F)
    where
        F: FnOnce(&mut Recorder<'_>),
    {
        let mut recorder = Recorder::new(recording, self.transform);
        f(&mut recorder);
    }
    fn prepare_recording(&mut self, recording: &mut Recording) {
        let buffers = recording.take_cached_strips();
        let (strip_storage, strip_start_indices) =
            self.generate_strips_from_commands(recording.commands(), buffers);
        recording.set_cached_strips(strip_storage, strip_start_indices);
    }

    fn execute_recording(&mut self, recording: &Recording) {
        recording.enforce_matching_transform(&self.transform);
        let (cached_strips, cached_alphas) = recording.get_cached_strips();
        let adjusted_strips = self.prepare_cached_strips(cached_strips, cached_alphas);

        // Use pre-calculated strip start indices from when we generated the cache
        let strip_start_indices = recording.get_strip_start_indices();
        let mut range_index = 0;

        // Replay commands in order, using cached strips for geometry
        for command in recording.commands() {
            match command {
                RenderCommand::FillPath(_)
                | RenderCommand::StrokePath(_)
                | RenderCommand::FillRect(_)
                | RenderCommand::StrokeRect(_)
                | RenderCommand::FillOutlineGlyph(_)
                | RenderCommand::StrokeOutlineGlyph(_) => {
                    self.process_geometry_command(
                        strip_start_indices,
                        range_index,
                        &adjusted_strips,
                    );
                    range_index += 1;
                }
                RenderCommand::SetPaint(paint) => {
                    self.set_paint(paint.clone());
                }
                RenderCommand::SetPaintTransform(transform) => {
                    self.set_paint_transform(*transform);
                }
                RenderCommand::ResetPaintTransform => {
                    self.reset_paint_transform();
                }
                RenderCommand::SetTransform(transform) => {
                    self.set_transform(*transform);
                }
                RenderCommand::SetFillRule(fill_rule) => {
                    self.set_fill_rule(*fill_rule);
                }
                RenderCommand::SetStroke(stroke) => {
                    self.set_stroke(stroke.clone());
                }
                RenderCommand::PushLayer(PushLayerCommand {
                    clip_path,
                    blend_mode,
                    opacity,
                    mask,
                }) => {
                    self.push_layer(clip_path.as_ref(), *blend_mode, *opacity, mask.clone());
                }
                RenderCommand::PopLayer => {
                    self.pop_layer();
                }
            }
        }
    }
}

/// Recording management implementation.
impl Scene {
    /// Generate strips from strip commands and capture ranges.
    ///
    /// Returns:
    /// - `collected_strips`: The generated strips.
    /// - `collected_alphas`: The generated alphas.
    /// - `strip_start_indices`: The start indices of strips for each geometry command.
    fn generate_strips_from_commands(
        &mut self,
        commands: &[RenderCommand],
        buffers: (StripStorage, Vec<usize>),
    ) -> (StripStorage, Vec<usize>) {
        let (mut strip_storage, mut strip_start_indices) = buffers;
        strip_storage.clear();
        strip_storage.set_generation_mode(GenerationMode::Append);
        strip_start_indices.clear();

        let saved_state = self.take_current_state();

        for command in commands {
            let start_index = strip_storage.strips.len();

            match command {
                RenderCommand::FillPath(path) => {
                    self.strip_generator.generate_filled_path(
                        path,
                        self.fill_rule,
                        self.transform,
                        self.aliasing_threshold,
                        &mut strip_storage,
                    );
                    strip_start_indices.push(start_index);
                }
                RenderCommand::StrokePath(path) => {
                    self.strip_generator.generate_stroked_path(
                        path,
                        &self.stroke,
                        self.transform,
                        self.aliasing_threshold,
                        &mut strip_storage,
                    );
                    strip_start_indices.push(start_index);
                }
                RenderCommand::FillRect(rect) => {
                    self.strip_generator.generate_filled_path(
                        rect.to_path(DEFAULT_TOLERANCE),
                        self.fill_rule,
                        self.transform,
                        self.aliasing_threshold,
                        &mut strip_storage,
                    );
                    strip_start_indices.push(start_index);
                }
                RenderCommand::StrokeRect(rect) => {
                    self.strip_generator.generate_stroked_path(
                        rect.to_path(DEFAULT_TOLERANCE),
                        &self.stroke,
                        self.transform,
                        self.aliasing_threshold,
                        &mut strip_storage,
                    );
                    strip_start_indices.push(start_index);
                }
<<<<<<< HEAD
                RenderCommand::FillOutlineGlyph((path, glyph_transform)) => {
                    self.generate_fill_strips(path, &mut collected_strips, *glyph_transform);
                    strip_start_indices.push(start_index);
                }
                RenderCommand::StrokeOutlineGlyph((path, glyph_transform)) => {
                    self.generate_stroke_strips(path, &mut collected_strips, *glyph_transform);
=======
                RenderCommand::FillOutlineGlyph((path, transform)) => {
                    let glyph_transform = self.transform * *transform;
                    self.strip_generator.generate_filled_path(
                        path,
                        self.fill_rule,
                        glyph_transform,
                        self.aliasing_threshold,
                        &mut strip_storage,
                    );
                    strip_start_indices.push(start_index);
                }
                RenderCommand::StrokeOutlineGlyph((path, transform)) => {
                    let glyph_transform = self.transform * *transform;
                    self.strip_generator.generate_stroked_path(
                        path,
                        &self.stroke,
                        glyph_transform,
                        self.aliasing_threshold,
                        &mut strip_storage,
                    );
>>>>>>> 418803ed
                    strip_start_indices.push(start_index);
                }
                RenderCommand::SetTransform(transform) => {
                    self.transform = *transform;
                }
                RenderCommand::SetFillRule(fill_rule) => {
                    self.fill_rule = *fill_rule;
                }
                RenderCommand::SetStroke(stroke) => {
                    self.stroke = stroke.clone();
                }

                _ => {}
            }
        }

        self.restore_state(saved_state);

        (strip_storage, strip_start_indices)
    }

    fn process_geometry_command(
        &mut self,
        strip_start_indices: &[usize],
        range_index: usize,
        adjusted_strips: &[Strip],
    ) {
        assert!(
            range_index < strip_start_indices.len(),
            "Strip range index out of bounds: range_index={}, strip_start_indices.len()={}",
            range_index,
            strip_start_indices.len()
        );
        let start = strip_start_indices[range_index];
        let end = strip_start_indices
            .get(range_index + 1)
            .copied()
            .unwrap_or(adjusted_strips.len());
        let count = end - start;
        assert!(
            start < adjusted_strips.len() && count > 0,
            "Invalid strip range: start={start}, end={end}, count={count}"
        );
        let paint = self.encode_current_paint();
        self.wide.generate(&adjusted_strips[start..end], paint, 0);
    }

    /// Prepare cached strips for rendering by adjusting alpha indices and extending alpha buffer.
    #[expect(
        clippy::cast_possible_truncation,
        reason = "Alphas length conversion is safe in this case"
    )]
    fn prepare_cached_strips(
        &mut self,
        cached_strips: &[Strip],
        cached_alphas: &[u8],
    ) -> Vec<Strip> {
        // Calculate offset for alpha indices based on current buffer size.
        let alpha_offset = self.strip_storage.alphas.len() as u32;
        // Extend current alpha buffer with cached alphas.
        self.strip_storage.alphas.extend(cached_alphas);
        // Create adjusted strips with corrected alpha indices
        cached_strips
            .iter()
            .map(move |strip| {
                let mut adjusted_strip = *strip;
                adjusted_strip.alpha_idx += alpha_offset;
                adjusted_strip
            })
            .collect()
    }

    /// Save current rendering state.
    fn take_current_state(&mut self) -> RenderState {
        RenderState {
            paint: self.paint.clone(),
            paint_transform: self.paint_transform,
            transform: self.transform,
            fill_rule: self.fill_rule,
            blend_mode: self.blend_mode,
            stroke: core::mem::take(&mut self.stroke),
        }
    }

    /// Restore rendering state.
    fn restore_state(&mut self, state: RenderState) {
        self.paint = state.paint;
        self.paint_transform = state.paint_transform;
        self.stroke = state.stroke;
        self.transform = state.transform;
        self.fill_rule = state.fill_rule;
        self.blend_mode = state.blend_mode;
    }
}<|MERGE_RESOLUTION|>--- conflicted
+++ resolved
@@ -532,35 +532,24 @@
                     );
                     strip_start_indices.push(start_index);
                 }
-<<<<<<< HEAD
                 RenderCommand::FillOutlineGlyph((path, glyph_transform)) => {
-                    self.generate_fill_strips(path, &mut collected_strips, *glyph_transform);
-                    strip_start_indices.push(start_index);
-                }
-                RenderCommand::StrokeOutlineGlyph((path, glyph_transform)) => {
-                    self.generate_stroke_strips(path, &mut collected_strips, *glyph_transform);
-=======
-                RenderCommand::FillOutlineGlyph((path, transform)) => {
-                    let glyph_transform = self.transform * *transform;
                     self.strip_generator.generate_filled_path(
                         path,
                         self.fill_rule,
-                        glyph_transform,
+                        *glyph_transform,
                         self.aliasing_threshold,
                         &mut strip_storage,
                     );
                     strip_start_indices.push(start_index);
                 }
-                RenderCommand::StrokeOutlineGlyph((path, transform)) => {
-                    let glyph_transform = self.transform * *transform;
+                RenderCommand::StrokeOutlineGlyph((path, glyph_transform)) => {
                     self.strip_generator.generate_stroked_path(
                         path,
                         &self.stroke,
-                        glyph_transform,
+                        *glyph_transform,
                         self.aliasing_threshold,
                         &mut strip_storage,
                     );
->>>>>>> 418803ed
                     strip_start_indices.push(start_index);
                 }
                 RenderCommand::SetTransform(transform) => {
