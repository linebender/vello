// Copyright 2025 the Vello Authors
// SPDX-License-Identifier: Apache-2.0 OR MIT

//! Basic render operations.

use alloc::vec;
use alloc::vec::Vec;
use vello_common::coarse::{MODE_HYBRID, Wide};
use vello_common::encode::{EncodeExt, EncodedPaint};
use vello_common::fearless_simd::Level;
use vello_common::glyph::{GlyphRenderer, GlyphRunBuilder, GlyphType, PreparedGlyph};
use vello_common::kurbo::{Affine, BezPath, Cap, Join, Rect, Shape, Stroke};
use vello_common::mask::Mask;
use vello_common::paint::{Paint, PaintType};
use vello_common::peniko::Font;
use vello_common::peniko::color::palette::css::BLACK;
use vello_common::peniko::{BlendMode, Compose, Fill, Mix};
use vello_common::recording::{PushLayerCommand, Recordable, Recording, RenderCommand};
use vello_common::strip::Strip;
use vello_common::strip_generator::StripGenerator;

/// Default tolerance for curve flattening
pub(crate) const DEFAULT_TOLERANCE: f64 = 0.1;

/// A render state which contains the style properties for path rendering and
/// the current transform.
#[derive(Debug)]
struct RenderState {
    pub(crate) paint: PaintType,
    pub(crate) paint_transform: Affine,
    pub(crate) stroke: Stroke,
    pub(crate) transform: Affine,
    pub(crate) fill_rule: Fill,
    pub(crate) blend_mode: BlendMode,
    pub(crate) alphas: Vec<u8>,
}

/// A render context for hybrid CPU/GPU rendering.
///
/// This context maintains the state for path rendering and manages the rendering
/// pipeline from paths to strips that can be rendered by the GPU.
#[derive(Debug)]
pub struct Scene {
    pub(crate) width: u16,
    pub(crate) height: u16,
    pub(crate) wide: Wide<MODE_HYBRID>,
    pub(crate) paint: PaintType,
    pub(crate) paint_transform: Affine,
    pub(crate) anti_alias: bool,
    pub(crate) encoded_paints: Vec<EncodedPaint>,
    paint_visible: bool,
    pub(crate) stroke: Stroke,
    pub(crate) transform: Affine,
    pub(crate) fill_rule: Fill,
    pub(crate) blend_mode: BlendMode,
    pub(crate) strip_generator: StripGenerator,
}

impl Scene {
    /// Create a new render context with the given width and height in pixels.
    pub fn new(width: u16, height: u16) -> Self {
        let render_state = Self::default_render_state();
        let level = Level::fallback();
        Self {
            width,
            height,
            wide: Wide::<MODE_HYBRID>::new(width, height),
            anti_alias: true,
<<<<<<< HEAD
            alphas: vec![],
            level,
            line_buf: vec![],
            tiles: Tiles::new(level),
            strip_buf: vec![],
=======
>>>>>>> 98caa68e
            paint: render_state.paint,
            paint_transform: render_state.paint_transform,
            encoded_paints: vec![],
            paint_visible: true,
            stroke: render_state.stroke,
            strip_generator: StripGenerator::new(width, height, Level::new()),
            transform: render_state.transform,
            fill_rule: render_state.fill_rule,
            blend_mode: render_state.blend_mode,
        }
    }

    /// Create default rendering state.
    fn default_render_state() -> RenderState {
        let transform = Affine::IDENTITY;
        let fill_rule = Fill::NonZero;
        let paint = BLACK.into();
        let paint_transform = Affine::IDENTITY;
        let stroke = Stroke {
            width: 1.0,
            join: Join::Bevel,
            start_cap: Cap::Butt,
            end_cap: Cap::Butt,
            ..Default::default()
        };
        let blend_mode = BlendMode::new(Mix::Normal, Compose::SrcOver);
        RenderState {
            transform,
            fill_rule,
            paint,
            paint_transform,
            stroke,
            blend_mode,
            alphas: vec![],
        }
    }

    fn encode_current_paint(&mut self) -> Paint {
        match self.paint.clone() {
            PaintType::Solid(s) => s.into(),
            PaintType::Gradient(_) => {
                unimplemented!("Gradient not implemented")
            }
            PaintType::Image(i) => i.encode_into(
                &mut self.encoded_paints,
                self.transform * self.paint_transform,
            ),
        }
    }

    /// Fill a path with the current paint and fill rule.
    pub fn fill_path(&mut self, path: &BezPath) {
        if !self.paint_visible {
            return;
        }

        let paint = self.encode_current_paint();
        self.fill_path_with(path, self.transform, self.fill_rule, paint, self.anti_alias);
    }

    /// Build strips for a filled path with the given properties.
    fn fill_path_with(
        &mut self,
        path: &BezPath,
        transform: Affine,
        fill_rule: Fill,
        paint: Paint,
        anti_alias: bool,
    ) {
        let wide = &mut self.wide;
        let func = |strips| wide.generate(strips, fill_rule, paint, 0);
        self.strip_generator
            .generate_filled_path(path, fill_rule, transform, anti_alias, func);
    }

    /// Stroke a path with the current paint and stroke settings.
    pub fn stroke_path(&mut self, path: &BezPath) {
        if !self.paint_visible {
            return;
        }

        let paint = self.encode_current_paint();
        self.stroke_path_with(path, self.transform, paint, self.anti_alias);
    }

    /// Build strips for a stroked path with the given properties.
    fn stroke_path_with(
        &mut self,
        path: &BezPath,
        transform: Affine,
        paint: Paint,
        anti_alias: bool,
    ) {
        let wide = &mut self.wide;
        let func = |strips| wide.generate(strips, Fill::NonZero, paint, 0);
        self.strip_generator
            .generate_stroked_path(path, &self.stroke, transform, anti_alias, func);
    }

    /// Set whether to enable anti-aliasing.
    pub fn set_anti_aliasing(&mut self, value: bool) {
        self.anti_alias = value;
    }

    /// Fill a rectangle with the current paint and fill rule.
    pub fn fill_rect(&mut self, rect: &Rect) {
        self.fill_path(&rect.to_path(DEFAULT_TOLERANCE));
    }

    /// Stroke a rectangle with the current paint and stroke settings.
    pub fn stroke_rect(&mut self, rect: &Rect) {
        self.stroke_path(&rect.to_path(DEFAULT_TOLERANCE));
    }

    /// Creates a builder for drawing a run of glyphs that have the same attributes.
    pub fn glyph_run(&mut self, font: &Font) -> GlyphRunBuilder<'_, Self> {
        GlyphRunBuilder::new(font.clone(), self.transform, self)
    }

    /// Push a new layer with the given properties.
    ///
    /// Only `clip_path` is supported for now.
    pub fn push_layer(
        &mut self,
        clip_path: Option<&BezPath>,
        blend_mode: Option<BlendMode>,
        opacity: Option<f32>,
        mask: Option<Mask>,
    ) {
        let clip = if let Some(c) = clip_path {
            let mut strip_buf = &[][..];

            self.strip_generator.generate_filled_path(
                c,
                self.fill_rule,
                self.transform,
                self.anti_alias,
                |strips| strip_buf = strips,
            );

            Some((strip_buf, self.fill_rule))
        } else {
            None
        };

        // Mask is unsupported. Blend is partially supported.
        if mask.is_some() {
            unimplemented!()
        }

        self.wide.push_layer(
            clip,
            blend_mode.unwrap_or(BlendMode::new(Mix::Normal, Compose::SrcOver)),
            None,
            opacity.unwrap_or(1.),
            0,
        );
    }

    /// Push a new clip layer.
    pub fn push_clip_layer(&mut self, path: &BezPath) {
        self.push_layer(Some(path), None, None, None);
    }

    /// Pop the last pushed layer.
    pub fn pop_layer(&mut self) {
        self.wide.pop_layer();
    }

    /// Set the blend mode for subsequent rendering operations.
    pub fn set_blend_mode(&mut self, blend_mode: BlendMode) {
        self.blend_mode = blend_mode;
    }

    /// Set the stroke settings for subsequent stroke operations.
    pub fn set_stroke(&mut self, stroke: Stroke) {
        self.stroke = stroke;
    }

    /// Set the paint for subsequent rendering operations.
    // TODO: This API is not final. Supporting images from a pixmap is explicitly out of scope.
    //       Instead images should be passed via a backend-agnostic opaque id, and be hydrated at
    //       render time into a texture usable by the renderer backend.
    pub fn set_paint(&mut self, paint: impl Into<PaintType>) {
        self.paint = paint.into();
        self.paint_visible = match &self.paint {
            PaintType::Solid(color) => color.components[3] != 0.0,
            _ => true,
        };
    }

    /// Set the current paint transform.
    ///
    /// The paint transform is applied to the paint after the transform of the geometry the paint
    /// is drawn in, i.e., the paint transform is applied after the global transform. This allows
    /// transforming the paint independently from the drawn geometry.
    pub fn set_paint_transform(&mut self, paint_transform: Affine) {
        self.paint_transform = paint_transform;
    }

    /// Reset the current paint transform.
    pub fn reset_paint_transform(&mut self) {
        self.paint_transform = Affine::IDENTITY;
    }

    /// Set the fill rule for subsequent fill operations.
    pub fn set_fill_rule(&mut self, fill_rule: Fill) {
        self.fill_rule = fill_rule;
    }

    /// Set the transform for subsequent rendering operations.
    pub fn set_transform(&mut self, transform: Affine) {
        self.transform = transform;
    }

    /// Reset the transform to identity.
    pub fn reset_transform(&mut self) {
        self.transform = Affine::IDENTITY;
    }

    /// Reset scene to default values.
    pub fn reset(&mut self) {
        self.wide.reset();
        self.strip_generator.reset();
        self.encoded_paints.clear();

        let render_state = Self::default_render_state();
        self.transform = render_state.transform;
        self.paint_transform = render_state.paint_transform;
        self.fill_rule = render_state.fill_rule;
        self.paint = render_state.paint;
        self.stroke = render_state.stroke;
        self.blend_mode = render_state.blend_mode;
    }

    /// Get the width of the render context.
    pub fn width(&self) -> u16 {
        self.width
    }

    /// Get the height of the render context.
    pub fn height(&self) -> u16 {
        self.height
    }
}

impl GlyphRenderer for Scene {
    fn fill_glyph(&mut self, prepared_glyph: PreparedGlyph<'_>) {
        match prepared_glyph.glyph_type {
            GlyphType::Outline(glyph) => {
                let paint = self.encode_current_paint();
                self.fill_path_with(
                    glyph.path,
                    prepared_glyph.transform,
                    Fill::NonZero,
                    paint,
                    self.anti_alias,
                );
            }
            GlyphType::Bitmap(_) => {}
            GlyphType::Colr(_) => {}
        }
    }

    fn stroke_glyph(&mut self, prepared_glyph: PreparedGlyph<'_>) {
        match prepared_glyph.glyph_type {
            GlyphType::Outline(glyph) => {
                let paint = self.encode_current_paint();
                self.stroke_path_with(glyph.path, prepared_glyph.transform, paint, self.anti_alias);
            }
            GlyphType::Bitmap(_) => {}
            GlyphType::Colr(_) => {}
        }
    }
}

impl Recordable for Scene {
    fn prepare_recording(&mut self, recording: &mut Recording) {
        let buffers = recording.take_cached_strips();
        let (strips, alphas, strip_start_indices) =
            self.generate_strips_from_commands(recording.commands(), buffers);
        recording.set_cached_strips(strips, alphas, strip_start_indices);
    }

    fn execute_recording(&mut self, recording: &Recording) {
        let (cached_strips, cached_alphas) = recording.get_cached_strips();
        let adjusted_strips = self.prepare_cached_strips(cached_strips, cached_alphas);

        // Use pre-calculated strip start indices from when we generated the cache
        let strip_start_indices = recording.get_strip_start_indices();
        let mut range_index = 0;

        // Replay commands in order, using cached strips for geometry
        for command in recording.commands() {
            match command {
                RenderCommand::FillPath(_)
                | RenderCommand::StrokePath(_)
                | RenderCommand::FillRect(_)
                | RenderCommand::StrokeRect(_)
                | RenderCommand::FillOutlineGlyph(_)
                | RenderCommand::StrokeOutlineGlyph(_) => {
                    self.process_geometry_command(
                        command,
                        strip_start_indices,
                        range_index,
                        &adjusted_strips,
                    );
                    range_index += 1;
                }
                RenderCommand::SetPaint(paint) => {
                    self.set_paint(paint.clone());
                }
                RenderCommand::SetPaintTransform(transform) => {
                    self.set_paint_transform(*transform);
                }
                RenderCommand::ResetPaintTransform => {
                    self.reset_paint_transform();
                }
                RenderCommand::SetTransform(transform) => {
                    self.set_transform(*transform);
                }
                RenderCommand::SetFillRule(fill_rule) => {
                    self.set_fill_rule(*fill_rule);
                }
                RenderCommand::SetStroke(stroke) => {
                    self.set_stroke(stroke.clone());
                }
                RenderCommand::PushLayer(PushLayerCommand {
                    clip_path,
                    blend_mode,
                    opacity,
                    mask,
                }) => {
                    self.push_layer(clip_path.as_ref(), *blend_mode, *opacity, mask.clone());
                }
                RenderCommand::PopLayer => {
                    self.pop_layer();
                }
            }
        }
    }
}

/// Recording management implementation.
impl Scene {
    /// Generate strips from strip commands and capture ranges.
    ///
    /// Returns:
    /// - `collected_strips`: The generated strips.
    /// - `collected_alphas`: The generated alphas.
    /// - `strip_start_indices`: The start indices of strips for each geometry command.
    fn generate_strips_from_commands(
        &mut self,
        commands: &[RenderCommand],
        buffers: (Vec<Strip>, Vec<u8>, Vec<usize>),
    ) -> (Vec<Strip>, Vec<u8>, Vec<usize>) {
        let (mut collected_strips, mut cached_alphas, mut strip_start_indices) = buffers;
        collected_strips.clear();
        cached_alphas.clear();
        strip_start_indices.clear();

        let saved_state = self.take_current_state(cached_alphas);

        for command in commands {
            let start_index = collected_strips.len();

            match command {
                RenderCommand::FillPath(path) => {
                    self.generate_fill_strips(path, &mut collected_strips, self.transform);
                    strip_start_indices.push(start_index);
                }
                RenderCommand::StrokePath(path) => {
                    self.generate_stroke_strips(path, &mut collected_strips, self.transform);
                    strip_start_indices.push(start_index);
                }
                RenderCommand::FillRect(rect) => {
                    let path = rect.to_path(DEFAULT_TOLERANCE);
                    self.generate_fill_strips(&path, &mut collected_strips, self.transform);
                    strip_start_indices.push(start_index);
                }
                RenderCommand::StrokeRect(rect) => {
                    let path = rect.to_path(DEFAULT_TOLERANCE);
                    self.generate_stroke_strips(&path, &mut collected_strips, self.transform);
                    strip_start_indices.push(start_index);
                }
                RenderCommand::FillOutlineGlyph((path, transform)) => {
                    let glyph_transform = self.transform * *transform;
                    self.generate_fill_strips(path, &mut collected_strips, glyph_transform);
                    strip_start_indices.push(start_index);
                }
                RenderCommand::StrokeOutlineGlyph((path, transform)) => {
                    let glyph_transform = self.transform * *transform;
                    self.generate_stroke_strips(path, &mut collected_strips, glyph_transform);
                    strip_start_indices.push(start_index);
                }
                RenderCommand::SetTransform(transform) => {
                    self.transform = *transform;
                }
                RenderCommand::SetFillRule(fill_rule) => {
                    self.fill_rule = *fill_rule;
                }
                RenderCommand::SetStroke(stroke) => {
                    self.stroke = stroke.clone();
                }
                _ => {}
            }
        }

        let collected_alphas = self.strip_generator.take_alpha_buf();
        self.restore_state(saved_state);

        (collected_strips, collected_alphas, strip_start_indices)
    }

    fn process_geometry_command(
        &mut self,
        command: &RenderCommand,
        strip_start_indices: &[usize],
        range_index: usize,
        adjusted_strips: &[Strip],
    ) {
        assert!(
            range_index < strip_start_indices.len(),
            "Strip range index out of bounds: range_index={}, strip_start_indices.len()={}",
            range_index,
            strip_start_indices.len()
        );
        let start = strip_start_indices[range_index];
        let end = strip_start_indices
            .get(range_index + 1)
            .copied()
            .unwrap_or(adjusted_strips.len());
        let count = end - start;
        assert!(
            start < adjusted_strips.len() && count > 0,
            "Invalid strip range: start={start}, end={end}, count={count}"
        );
        let paint = self.encode_current_paint();
        let fill_rule = match command {
            RenderCommand::FillPath(_) | RenderCommand::FillRect(_) => self.fill_rule,
            RenderCommand::StrokePath(_) | RenderCommand::StrokeRect(_) => Fill::NonZero,
            _ => Fill::NonZero,
        };
        self.wide
            .generate(&adjusted_strips[start..end], fill_rule, paint, 0);
    }

    /// Prepare cached strips for rendering by adjusting alpha indices and extending alpha buffer.
    #[expect(
        clippy::cast_possible_truncation,
        reason = "Alphas length conversion is safe in this case"
    )]
    fn prepare_cached_strips(
        &mut self,
        cached_strips: &[Strip],
        cached_alphas: &[u8],
    ) -> Vec<Strip> {
        // Calculate offset for alpha indices based on current buffer size.
        let alpha_offset = self.strip_generator.alpha_buf().len() as u32;
        // Extend current alpha buffer with cached alphas.
        self.strip_generator.extend_alpha_buf(cached_alphas);
        // Create adjusted strips with corrected alpha indices
        cached_strips
            .iter()
            .map(move |strip| {
                let mut adjusted_strip = *strip;
                adjusted_strip.alpha_idx += alpha_offset;
                adjusted_strip
            })
            .collect()
    }

    /// Generate strips for a filled path.
    fn generate_fill_strips(&mut self, path: &BezPath, strips: &mut Vec<Strip>, transform: Affine) {
        self.strip_generator.generate_filled_path(
            path,
            self.fill_rule,
            transform,
            self.anti_alias,
            |generated_strips| {
                strips.extend_from_slice(generated_strips);
            },
        );
    }

    /// Generate strips for a stroked path.
    fn generate_stroke_strips(
        &mut self,
        path: &BezPath,
        strips: &mut Vec<Strip>,
        transform: Affine,
    ) {
        self.strip_generator.generate_stroked_path(
            path,
            &self.stroke,
            transform,
            self.anti_alias,
            |generated_strips| {
                strips.extend_from_slice(generated_strips);
            },
        );
    }

    /// Save current rendering state.
    fn take_current_state(&mut self, cached_alphas: Vec<u8>) -> RenderState {
        RenderState {
            paint: self.paint.clone(),
            paint_transform: self.paint_transform,
            transform: self.transform,
            fill_rule: self.fill_rule,
            blend_mode: self.blend_mode,
            stroke: core::mem::take(&mut self.stroke),
            alphas: self.strip_generator.replace_alpha_buf(cached_alphas),
        }
    }

    /// Restore rendering state.
    fn restore_state(&mut self, state: RenderState) {
        self.paint = state.paint;
        self.paint_transform = state.paint_transform;
        self.stroke = state.stroke;
        self.transform = state.transform;
        self.fill_rule = state.fill_rule;
        self.blend_mode = state.blend_mode;
        self.strip_generator.set_alpha_buf(state.alphas);
    }
}<|MERGE_RESOLUTION|>--- conflicted
+++ resolved
@@ -66,15 +66,8 @@
             height,
             wide: Wide::<MODE_HYBRID>::new(width, height),
             anti_alias: true,
-<<<<<<< HEAD
-            alphas: vec![],
+            paint: render_state.paint,
             level,
-            line_buf: vec![],
-            tiles: Tiles::new(level),
-            strip_buf: vec![],
-=======
->>>>>>> 98caa68e
-            paint: render_state.paint,
             paint_transform: render_state.paint_transform,
             encoded_paints: vec![],
             paint_visible: true,
