--- conflicted
+++ resolved
@@ -70,7 +70,7 @@
 fn full_cover_1() {
     let mut ctx = get_ctx(8, 8, true);
 
-    ctx.set_paint(BEIGE);
+    ctx.set_paint(BEIGE.into());
     ctx.fill_path(&Rect::new(0.0, 0.0, 8.0, 8.0).to_path(0.1));
 
     check_ref(&ctx, "full_cover_1");
@@ -90,7 +90,7 @@
         path
     };
 
-    ctx.set_paint(LIME);
+    ctx.set_paint(LIME.into());
     ctx.fill_path(&path);
 
     check_ref(&ctx, "filled_triangle");
@@ -110,7 +110,7 @@
     };
 
     ctx.set_stroke(Stroke::new(3.0));
-    ctx.set_paint(LIME);
+    ctx.set_paint(LIME.into());
     ctx.stroke_path(&path);
 
     check_ref(&ctx, "stroked_triangle");
@@ -120,7 +120,7 @@
 fn filled_circle() {
     let mut ctx = get_ctx(100, 100, false);
     let circle = Circle::new((50.0, 50.0), 45.0);
-    ctx.set_paint(LIME);
+    ctx.set_paint(LIME.into());
     ctx.fill_path(&circle.to_path(0.1));
 
     check_ref(&ctx, "filled_circle");
@@ -131,7 +131,7 @@
     let mut ctx = get_ctx(100, 100, false);
     let circle = Circle::new((50.0, 50.0), 50.0 + 1.0);
 
-    ctx.set_paint(LIME);
+    ctx.set_paint(LIME.into());
     ctx.fill_path(&circle.to_path(0.1));
 
     check_ref(&ctx, "filled_overflowing_circle");
@@ -142,7 +142,7 @@
     let mut ctx = get_ctx(100, 100, false);
     let circle = Circle::new((50.0, 50.0), 80.0);
 
-    ctx.set_paint(LIME);
+    ctx.set_paint(LIME.into());
     ctx.fill_path(&circle.to_path(0.1));
 
     check_ref(&ctx, "filled_fully_overflowing_circle");
@@ -153,7 +153,7 @@
     let mut ctx = get_ctx(100, 100, false);
     let circle = Circle::new((50.0, 50.0), 45.0);
 
-    ctx.set_paint(REBECCA_PURPLE.with_alpha(0.5));
+    ctx.set_paint(REBECCA_PURPLE.with_alpha(0.5).into());
     ctx.fill_path(&circle.to_path(0.1));
 
     check_ref(&ctx, "filled_circle_with_opacity");
@@ -165,7 +165,7 @@
 
     for e in [(35.0, 35.0, RED), (65.0, 35.0, GREEN), (50.0, 65.0, BLUE)] {
         let circle = Circle::new((e.0, e.1), 30.0);
-        ctx.set_paint(e.2.with_alpha(0.5));
+        ctx.set_paint(e.2.with_alpha(0.5).into());
         ctx.fill_path(&circle.to_path(0.1));
     }
 
@@ -178,7 +178,7 @@
     let circle = Circle::new((50.0, 50.0), 45.0);
     let stroke = Stroke::new(3.0);
 
-    ctx.set_paint(LIME);
+    ctx.set_paint(LIME.into());
     ctx.set_stroke(stroke);
     ctx.stroke_path(&circle.to_path(0.1));
 
@@ -191,7 +191,7 @@
     let mut ctx = get_ctx(10, 10, false);
     let rect = Rect::new(2.0, -5.0, 8.0, 8.0);
 
-    ctx.set_paint(REBECCA_PURPLE.with_alpha(0.5));
+    ctx.set_paint(REBECCA_PURPLE.with_alpha(0.5).into());
     ctx.fill_rect(&rect);
 
     check_ref(&ctx, "rectangle_above_viewport");
@@ -212,7 +212,7 @@
         path
     };
 
-    ctx.set_paint(REBECCA_PURPLE.with_alpha(0.5));
+    ctx.set_paint(REBECCA_PURPLE.with_alpha(0.5).into());
     ctx.fill_path(&path);
 
     check_ref(&ctx, "triangle_above_and_wider_than_viewport");
@@ -225,7 +225,7 @@
     let mut ctx = get_ctx(10, 10, false);
     let rect = Rect::new(-4.0, 3.0, 1.0, 8.0);
 
-    ctx.set_paint(REBECCA_PURPLE.with_alpha(0.5));
+    ctx.set_paint(REBECCA_PURPLE.with_alpha(0.5).into());
     ctx.fill_rect(&rect);
 
     check_ref(&ctx, "rectangle_left_of_viewport");
@@ -236,7 +236,7 @@
     let mut ctx = get_ctx(100, 100, false);
     let star = crossed_line_star();
 
-    ctx.set_paint(MAROON);
+    ctx.set_paint(MAROON.into());
     ctx.fill_path(&star);
 
     check_ref(&ctx, "filling_nonzero_rule");
@@ -247,13 +247,8 @@
     let mut ctx = get_ctx(100, 100, false);
     let star = crossed_line_star();
 
-<<<<<<< HEAD
-    ctx.set_paint(MAROON);
-    ctx.set_fill_rule(peniko::Fill::EvenOdd);
-=======
     ctx.set_paint(MAROON.into());
     ctx.set_fill_rule(Fill::EvenOdd);
->>>>>>> 9e7f06af
     ctx.fill_path(&star);
 
     check_ref(&ctx, "filling_evenodd_rule");
@@ -264,7 +259,7 @@
     let mut ctx = get_ctx(30, 20, false);
     let rect = Rect::new(1.0, 1.0, 29.0, 19.0);
 
-    ctx.set_paint(REBECCA_PURPLE.with_alpha(0.5));
+    ctx.set_paint(REBECCA_PURPLE.with_alpha(0.5).into());
     ctx.fill_rect(&rect);
 
     check_ref(&ctx, "filled_aligned_rect");
@@ -280,7 +275,7 @@
         ..Default::default()
     };
 
-    ctx.set_paint(REBECCA_PURPLE.with_alpha(0.5));
+    ctx.set_paint(REBECCA_PURPLE.with_alpha(0.5).into());
     ctx.set_stroke(stroke);
     ctx.stroke_rect(&rect);
 
@@ -297,7 +292,7 @@
         ..Default::default()
     };
 
-    ctx.set_paint(REBECCA_PURPLE.with_alpha(0.5));
+    ctx.set_paint(REBECCA_PURPLE.with_alpha(0.5).into());
     ctx.set_stroke(stroke);
     ctx.stroke_path(&rect);
 
@@ -310,7 +305,7 @@
     let rect = Rect::new(5.0, 5.0, 25.0, 25.0);
     let stroke = miter_stroke_2();
 
-    ctx.set_paint(REBECCA_PURPLE.with_alpha(0.5));
+    ctx.set_paint(REBECCA_PURPLE.with_alpha(0.5).into());
     ctx.set_stroke(stroke);
     ctx.stroke_rect(&rect);
 
@@ -327,7 +322,7 @@
         ..Default::default()
     };
 
-    ctx.set_paint(REBECCA_PURPLE.with_alpha(0.5));
+    ctx.set_paint(REBECCA_PURPLE.with_alpha(0.5).into());
     ctx.set_stroke(stroke);
     ctx.stroke_rect(&rect);
 
@@ -340,7 +335,7 @@
     let rect = Rect::new(5.0, 5.0, 25.0, 25.0);
     let stroke = Stroke::new(3.0);
 
-    ctx.set_paint(REBECCA_PURPLE.with_alpha(0.5));
+    ctx.set_paint(REBECCA_PURPLE.with_alpha(0.5).into());
     ctx.set_stroke(stroke);
     ctx.stroke_rect(&rect);
 
@@ -357,7 +352,7 @@
         ..Default::default()
     };
 
-    ctx.set_paint(REBECCA_PURPLE.with_alpha(0.5));
+    ctx.set_paint(REBECCA_PURPLE.with_alpha(0.5).into());
     ctx.set_stroke(stroke);
     ctx.stroke_rect(&rect);
 
@@ -369,7 +364,7 @@
     let mut ctx = get_ctx(30, 20, false);
     let rect = Rect::new(1.5, 1.5, 28.5, 18.5);
 
-    ctx.set_paint(REBECCA_PURPLE.with_alpha(0.5));
+    ctx.set_paint(REBECCA_PURPLE.with_alpha(0.5).into());
     ctx.fill_rect(&rect);
 
     check_ref(&ctx, "filled_unaligned_rect");
@@ -381,7 +376,7 @@
     let rect = Rect::new(0.0, 0.0, 10.0, 10.0);
 
     ctx.set_transform(Affine::translate((10.0, 10.0)));
-    ctx.set_paint(REBECCA_PURPLE.with_alpha(0.5));
+    ctx.set_paint(REBECCA_PURPLE.with_alpha(0.5).into());
     ctx.fill_rect(&rect);
 
     check_ref(&ctx, "filled_transformed_rect_1");
@@ -393,7 +388,7 @@
     let rect = Rect::new(5.0, 5.0, 10.0, 10.0);
 
     ctx.set_transform(Affine::scale(2.0));
-    ctx.set_paint(REBECCA_PURPLE.with_alpha(0.5));
+    ctx.set_paint(REBECCA_PURPLE.with_alpha(0.5).into());
     ctx.fill_rect(&rect);
 
     check_ref(&ctx, "filled_transformed_rect_2");
@@ -405,7 +400,7 @@
     let rect = Rect::new(0.0, 0.0, 10.0, 10.0);
 
     ctx.set_transform(Affine::new([2.0, 0.0, 0.0, 2.0, 5.0, 5.0]));
-    ctx.set_paint(REBECCA_PURPLE.with_alpha(0.5));
+    ctx.set_paint(REBECCA_PURPLE.with_alpha(0.5).into());
     ctx.fill_rect(&rect);
 
     check_ref(&ctx, "filled_transformed_rect_3");
@@ -420,7 +415,7 @@
         45.0 * PI / 180.0,
         Point::new(15.0, 15.0),
     ));
-    ctx.set_paint(REBECCA_PURPLE.with_alpha(0.5));
+    ctx.set_paint(REBECCA_PURPLE.with_alpha(0.5).into());
     ctx.fill_rect(&rect);
 
     check_ref(&ctx, "filled_transformed_rect_4");
@@ -433,7 +428,7 @@
     let stroke = miter_stroke_2();
 
     ctx.set_transform(Affine::translate((10.0, 10.0)));
-    ctx.set_paint(REBECCA_PURPLE.with_alpha(0.5));
+    ctx.set_paint(REBECCA_PURPLE.with_alpha(0.5).into());
     ctx.set_stroke(stroke);
     ctx.stroke_rect(&rect);
 
@@ -447,7 +442,7 @@
     let stroke = miter_stroke_2();
 
     ctx.set_transform(Affine::scale(2.0));
-    ctx.set_paint(REBECCA_PURPLE.with_alpha(0.5));
+    ctx.set_paint(REBECCA_PURPLE.with_alpha(0.5).into());
     ctx.set_stroke(stroke);
     ctx.stroke_rect(&rect);
 
@@ -461,7 +456,7 @@
     let stroke = miter_stroke_2();
 
     ctx.set_transform(Affine::new([2.0, 0.0, 0.0, 2.0, 5.0, 5.0]));
-    ctx.set_paint(REBECCA_PURPLE.with_alpha(0.5));
+    ctx.set_paint(REBECCA_PURPLE.with_alpha(0.5).into());
     ctx.set_stroke(stroke);
     ctx.stroke_rect(&rect);
 
@@ -478,7 +473,7 @@
         45.0 * PI / 180.0,
         Point::new(15.0, 15.0),
     ));
-    ctx.set_paint(REBECCA_PURPLE.with_alpha(0.5));
+    ctx.set_paint(REBECCA_PURPLE.with_alpha(0.5).into());
     ctx.set_stroke(stroke);
     ctx.stroke_rect(&rect);
 
@@ -490,7 +485,7 @@
     let mut ctx = get_ctx(30, 20, false);
     let rect = Rect::new(1.5, 9.5, 28.5, 11.5);
 
-    ctx.set_paint(REBECCA_PURPLE.with_alpha(0.5));
+    ctx.set_paint(REBECCA_PURPLE.with_alpha(0.5).into());
     ctx.fill_rect(&rect);
 
     check_ref(&ctx, "strip_inscribed_rect");
@@ -501,7 +496,7 @@
     let mut ctx = get_ctx(5, 8, false);
     let rect = Rect::new(2.25, 0.0, 2.75, 8.0);
 
-    ctx.set_paint(REBECCA_PURPLE.with_alpha(0.5));
+    ctx.set_paint(REBECCA_PURPLE.with_alpha(0.5).into());
     ctx.fill_rect(&rect);
 
     check_ref(&ctx, "filled_vertical_hairline_rect");
@@ -512,7 +507,7 @@
     let mut ctx = get_ctx(10, 10, false);
     let rect = Rect::new(4.5, 0.5, 5.5, 9.5);
 
-    ctx.set_paint(REBECCA_PURPLE.with_alpha(0.5));
+    ctx.set_paint(REBECCA_PURPLE.with_alpha(0.5).into());
     ctx.fill_rect(&rect);
 
     check_ref(&ctx, "filled_vertical_hairline_rect_2");
@@ -927,7 +922,7 @@
 fn compose_destination() -> RenderContext {
     let mut ctx = get_ctx(50, 50, true);
     let rect = Rect::new(4.5, 4.5, 35.5, 35.5);
-    ctx.set_paint(YELLOW.with_alpha(0.35));
+    ctx.set_paint(YELLOW.with_alpha(0.35).into());
     ctx.set_stroke(bevel_stroke_2());
     ctx.fill_rect(&rect);
 
@@ -936,7 +931,7 @@
 
 fn compose_source(ctx: &mut RenderContext) {
     let rect = Rect::new(14.5, 14.5, 45.5, 45.5);
-    ctx.set_paint(DARK_GREEN.with_alpha(0.8));
+    ctx.set_paint(DARK_GREEN.with_alpha(0.8).into());
     ctx.fill_rect(&rect);
 }
 
