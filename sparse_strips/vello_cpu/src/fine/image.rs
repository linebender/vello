// Copyright 2025 the Vello Authors
// SPDX-License-Identifier: Apache-2.0 OR MIT

use crate::fine::{COLOR_COMPONENTS, FineType, Painter, TILE_HEIGHT_COMPONENTS};
use vello_common::encode::EncodedImage;
use vello_common::kurbo::{Point, Vec2};
use vello_common::peniko::{Extend, ImageQuality};
use vello_common::tile::Tile;

#[derive(Debug)]
pub(crate) struct ImageFiller<'a> {
    /// The current position that should be processed.
    cur_pos: Point,
    /// The underlying image.
    image: &'a EncodedImage,
}

impl<'a> ImageFiller<'a> {
    pub(crate) fn new(image: &'a EncodedImage, start_x: u16, start_y: u16) -> Self {
        Self {
            // We want to sample values of the pixels at the center, so add an offset of 0.5.
            cur_pos: image.transform * Point::new(start_x as f64 + 0.5, start_y as f64 + 0.5),
            image,
        }
    }

    pub(super) fn run<F: FineType>(mut self, target: &mut [F]) {
        // We currently have two branches for filling images: The first case is used for
        // nearest neighbor filtering and for images with no skewing-transform (this is checked
        // by the first two conditions), which allows us to take a faster path.
        // The second version is the general case for any other image.
        // Once we get to performance optimizations, it's possible that there will be further
        // paths (e.g. one for no scaling transform and only integer translation offsets).
        if self.image.y_advance.x != 0.0
            || self.image.x_advance.y != 0.0
            || self.image.quality != ImageQuality::Low
        {
            // Fallback path.
            target
                .chunks_exact_mut(TILE_HEIGHT_COMPONENTS)
                .for_each(|column| {
                    self.run_complex_column(column);
                    self.cur_pos += self.image.x_advance;
                });
        } else {
            // Fast path. Each step in the x/y direction only updates x/y component of the
            // current position, since we have no skewing.
            // Most importantly, the y position is the same across each column, allowing us
            // to precompute it (as well as it's extend).
            let mut x_pos = self.cur_pos.x;
            let x_advance = self.image.x_advance.x;
            let y_advance = self.image.y_advance.y;

            let mut y_positions = [0.0; Tile::HEIGHT as usize];

            for (idx, pos) in y_positions.iter_mut().enumerate() {
                *pos = extend(
                    // Since we already added a 0.5 offset to sample at the center of the pixel,
                    // we always floor to get the target pixel.
                    (self.cur_pos.y + y_advance * idx as f64).floor() as f32,
                    self.image.extends.1,
                    self.image.pixmap.height() as f32,
                );
            }

            target
                .chunks_exact_mut(TILE_HEIGHT_COMPONENTS)
                .for_each(|column| {
                    let extended_x_pos = extend(
                        // As above, always floor.
                        x_pos.floor() as f32,
                        self.image.extends.0,
                        self.image.pixmap.width() as f32,
                    );
                    self.run_simple_column(column, extended_x_pos, &y_positions);
                    x_pos += x_advance;
                });
        }
    }

    fn run_simple_column<F: FineType>(
        &mut self,
        col: &mut [F],
        x_pos: f32,
        y_positions: &[f32; Tile::HEIGHT as usize],
    ) {
        for (pixel, y_pos) in col
            .chunks_exact_mut(COLOR_COMPONENTS)
            .zip(y_positions.iter())
        {
            let sample = match self.image.quality {
                ImageQuality::Low => {
                    F::from_rgba8(self.image.pixmap.sample(x_pos as u16, *y_pos as u16))
                }
                ImageQuality::Medium | ImageQuality::High => unimplemented!(),
            };

<<<<<<< HEAD
            pixel.copy_from_slice(&sample);
=======
            pixel.copy_from_slice(&sample.to_u8_array());
>>>>>>> 13d35021
        }
    }

    fn run_complex_column<F: FineType>(&mut self, col: &mut [F]) {
        let extend_point = |mut point: Point| {
            // For the same reason as mentioned above, we always floor.
            point.x = extend(
                point.x.floor() as f32,
                self.image.extends.0,
                self.image.pixmap.width() as f32,
            ) as f64;
            point.y = extend(
                point.y.floor() as f32,
                self.image.extends.1,
                self.image.pixmap.height() as f32,
            ) as f64;

            point
        };

        let mut pos = self.cur_pos;

        for pixel in col.chunks_exact_mut(COLOR_COMPONENTS) {
            match self.image.quality {
                // Nearest neighbor filtering.
                // Simply takes the nearest pixel to our current position.
                ImageQuality::Low => {
                    let point = extend_point(pos);
<<<<<<< HEAD
                    let sample =
                        F::from_rgba8(self.image.pixmap.sample(point.x as u16, point.y as u16));
                    pixel.copy_from_slice(&sample);
=======
                    let sample = self.image.pixmap.sample(point.x as u16, point.y as u16);
                    pixel.copy_from_slice(&sample.to_u8_array());
>>>>>>> 13d35021
                }
                ImageQuality::Medium | ImageQuality::High => {
                    // We have two versions of filtering: `Medium` (bilinear filtering) and
                    // `High` (bicubic filtering).

                    // In bilinear filtering, we sample the pixels of the rectangle that spans the
                    // locations (-0.5, -0.5) and (0.5, 0.5), and weight them by the fractional
                    // x/y position using simple linear interpolation in both dimensions.
                    // In bicubic filtering, we instead span a 4x4 grid around the
                    // center of the location we are sampling, and sample those points
                    // using a cubic filter to weight each location's contribution.

                    let fract = |orig_val: f64| {
                        // To give some intuition on why we need that shift, based on bilinear
                        // filtering: If we sample at the position (0.5, 0.5), we are at the center
                        // of the pixel and thus only want the color of the current pixel. Thus, we take
                        // 1.0 * 1.0 from the top left pixel (which still lies on our pixel)
                        // and 0.0 from all other corners (which lie at the start of other pixels).
                        //
                        // If we sample at the position (0.4, 0.4), we want 0.1 * 0.1 = 0.01 from
                        // the top-left pixel, 0.1 * 0.9 = 0.09 from the bottom-left and top-right,
                        // and finally 0.9 * 0.9 = 0.81 from the bottom right position (which still
                        // lies on our pixel, and thus has intuitively should have the highest
                        // contribution). Thus, we need to subtract 0.5 from the position to get
                        // the correct fractional contribution.
                        let start = orig_val - 0.5;
                        let mut res = start.fract() as f32;

                        // In case we are in the negative we need to mirror the result.
                        if res.is_sign_negative() {
                            res += 1.0;
                        }

                        res
                    };

                    let x_fract = fract(pos.x);
                    let y_fract = fract(pos.y);

                    let mut interpolated_color = [0.0_f32; 4];

                    let sample = |p: Point| {
                        let c = |val: u8| val as f32 / 255.0;
                        let s = self.image.pixmap.sample(p.x as u16, p.y as u16);

                        [c(s[0]), c(s[1]), c(s[2]), c(s[3])]
                    };

                    if self.image.quality == ImageQuality::Medium {
                        let cx = [1.0 - x_fract, x_fract];
                        let cy = [1.0 - y_fract, y_fract];

                        // Note that the sum of all cx*cy combinations also yields 1.0 again
                        // (modulo some floating point number impreciseness), ensuring the
                        // colors stay in range.

                        // We sample the corners rectangle that covers our current position.
                        for (x_idx, x) in [-0.5, 0.5].into_iter().enumerate() {
                            for (y_idx, y) in [-0.5, 0.5].into_iter().enumerate() {
                                let color_sample = sample(extend_point(pos + Vec2::new(x, y)));
                                let w = cx[x_idx] * cy[y_idx];

<<<<<<< HEAD
                                for i in 0..COLOR_COMPONENTS {
                                    interpolated_color[i] += w * color_sample[i];
=======
                                for (component, component_sample) in
                                    f32_color.iter_mut().zip(color_sample.to_u8_array())
                                {
                                    *component += w * component_sample as f32;
>>>>>>> 13d35021
                                }
                            }
                        }
                    } else {
                        // Compare to https://github.com/google/skia/blob/84ff153b0093fc83f6c77cd10b025c06a12c5604/src/opts/SkRasterPipeline_opts.h#L5030-L5075.
                        let cx = weights(x_fract);
                        let cy = weights(y_fract);

                        // Note in particular that it is guaranteed that, similarly to bilinear filtering,
                        // the sum of all cx*cy is 1.

                        // We sample the 4x4 grid around the position we are currently looking at.
                        for (x_idx, x) in [-1.5, -0.5, 0.5, 1.5].into_iter().enumerate() {
                            for (y_idx, y) in [-1.5, -0.5, 0.5, 1.5].into_iter().enumerate() {
                                let color_sample = sample(extend_point(pos + Vec2::new(x, y)));
                                let c = cx[x_idx] * cy[y_idx];

<<<<<<< HEAD
                                for i in 0..COLOR_COMPONENTS {
                                    interpolated_color[i] += c * color_sample[i];
                                }
                            }
                        }
                    }

                    pixel.copy_from_slice(&F::from_rgbaf32(&interpolated_color));
=======
                                for (component, component_sample) in
                                    f32_color.iter_mut().zip(color_sample.to_u8_array())
                                {
                                    *component += c * component_sample as f32;
                                }
                            }
                        }
                    }

                    let mut u8_color = [0; 4];

                    for i in 0..COLOR_COMPONENTS {
                        // Due to the nature of the cubic filter, it can happen in certain situations
                        // that one of the color components ends up with a higher value than the
                        // alpha component, which isn't permissible because the color is
                        // premultiplied and would lead to overflows when doing source over
                        // compositing with u8-based values. Because of this, we need to clamp
                        // to the alpha value.
                        let f32_val = f32_color[i].min(f32_color[3]);
                        u8_color[i] = (f32_val + 0.5) as u8;
                    }

                    pixel.copy_from_slice(&u8_color);
>>>>>>> 13d35021
                }
            };

            pos += self.image.y_advance;
        }
    }
}

fn extend(val: f32, extend: Extend, max: f32) -> f32 {
    match extend {
        Extend::Pad => val.clamp(0.0, max - 1.0),
        // TODO: We need to make repeat and reflect more efficient and branch-less.
        Extend::Repeat => val.rem_euclid(max),
        Extend::Reflect => {
            let period = 2.0 * max;

            let val_mod = val.rem_euclid(period);

            if val_mod < max {
                val_mod
            } else {
                (period - 1.0) - val_mod
            }
        }
    }
}

impl Painter for ImageFiller<'_> {
    fn paint<F: FineType>(self, target: &mut [F]) {
        self.run(target);
    }
}

/// Calculate the weights for a single fractional value.
const fn weights(fract: f32) -> [f32; 4] {
    const MF: [[f32; 4]; 4] = mf_resampler();

    [
        single_weight(fract, MF[0][0], MF[0][1], MF[0][2], MF[0][3]),
        single_weight(fract, MF[1][0], MF[1][1], MF[1][2], MF[1][3]),
        single_weight(fract, MF[2][0], MF[2][1], MF[2][2], MF[2][3]),
        single_weight(fract, MF[3][0], MF[3][1], MF[3][2], MF[3][3]),
    ]
}

/// Calculate a weight based on the fractional value t and the cubic coefficients.
const fn single_weight(t: f32, a: f32, b: f32, c: f32, d: f32) -> f32 {
    t * (t * (t * d + c) + b) + a
}

/// Mitchell filter with the variables B = 1/3 and C = 1/3.
const fn mf_resampler() -> [[f32; 4]; 4] {
    cubic_resampler(1.0 / 3.0, 1.0 / 3.0)
}

/// Cubic resampling logic is borrowed from Skia. See
/// <https://github.com/google/skia/blob/220fef664978643a47d4559ae9e762b91aba534a/include/core/SkSamplingOptions.h#L33-L50>
/// for some links to understand how this works. In principle, this macro allows us to define a
/// resampler kernel based on two variables B and C which can be between 0 and 1, allowing to
/// change some properties of the cubic interpolation kernel.
///
/// As mentioned above, cubic resampling consists of sampling the 16 surrounding pixels of the
/// target point and interpolating them with a cubic filter.
/// The generated matrix is 4x4 and represent the coefficients of the cubic function used to
/// calculate weights based on the `x_fract` and `y_fract` of the location we are looking at.
const fn cubic_resampler(b: f32, c: f32) -> [[f32; 4]; 4] {
    [
        [
            (1.0 / 6.0) * b,
            -(3.0 / 6.0) * b - c,
            (3.0 / 6.0) * b + 2.0 * c,
            -(1.0 / 6.0) * b - c,
        ],
        [
            1.0 - (2.0 / 6.0) * b,
            0.0,
            -3.0 + (12.0 / 6.0) * b + c,
            2.0 - (9.0 / 6.0) * b - c,
        ],
        [
            (1.0 / 6.0) * b,
            (3.0 / 6.0) * b + c,
            3.0 - (15.0 / 6.0) * b - 2.0 * c,
            -2.0 + (9.0 / 6.0) * b + c,
        ],
        [0.0, 0.0, -c, (1.0 / 6.0) * b + c],
    ]
}<|MERGE_RESOLUTION|>--- conflicted
+++ resolved
@@ -95,11 +95,7 @@
                 ImageQuality::Medium | ImageQuality::High => unimplemented!(),
             };
 
-<<<<<<< HEAD
-            pixel.copy_from_slice(&sample);
-=======
             pixel.copy_from_slice(&sample.to_u8_array());
->>>>>>> 13d35021
         }
     }
 
@@ -128,14 +124,9 @@
                 // Simply takes the nearest pixel to our current position.
                 ImageQuality::Low => {
                     let point = extend_point(pos);
-<<<<<<< HEAD
                     let sample =
-                        F::from_rgba8(self.image.pixmap.sample(point.x as u16, point.y as u16));
+                        F::from_rgba8(self.image.pixmap.sample(point.x as u16, point.y as u16).to_u8_array());
                     pixel.copy_from_slice(&sample);
-=======
-                    let sample = self.image.pixmap.sample(point.x as u16, point.y as u16);
-                    pixel.copy_from_slice(&sample.to_u8_array());
->>>>>>> 13d35021
                 }
                 ImageQuality::Medium | ImageQuality::High => {
                     // We have two versions of filtering: `Medium` (bilinear filtering) and
@@ -198,15 +189,10 @@
                                 let color_sample = sample(extend_point(pos + Vec2::new(x, y)));
                                 let w = cx[x_idx] * cy[y_idx];
 
-<<<<<<< HEAD
-                                for i in 0..COLOR_COMPONENTS {
-                                    interpolated_color[i] += w * color_sample[i];
-=======
                                 for (component, component_sample) in
-                                    f32_color.iter_mut().zip(color_sample.to_u8_array())
+                                    interpolated_color.iter_mut().zip(color_sample.to_u8_array())
                                 {
                                     *component += w * component_sample as f32;
->>>>>>> 13d35021
                                 }
                             }
                         }
@@ -224,18 +210,8 @@
                                 let color_sample = sample(extend_point(pos + Vec2::new(x, y)));
                                 let c = cx[x_idx] * cy[y_idx];
 
-<<<<<<< HEAD
-                                for i in 0..COLOR_COMPONENTS {
-                                    interpolated_color[i] += c * color_sample[i];
-                                }
-                            }
-                        }
-                    }
-
-                    pixel.copy_from_slice(&F::from_rgbaf32(&interpolated_color));
-=======
                                 for (component, component_sample) in
-                                    f32_color.iter_mut().zip(color_sample.to_u8_array())
+                                    interpolated_color.iter_mut().zip(color_sample.to_u8_array())
                                 {
                                     *component += c * component_sample as f32;
                                 }
@@ -252,12 +228,11 @@
                         // premultiplied and would lead to overflows when doing source over
                         // compositing with u8-based values. Because of this, we need to clamp
                         // to the alpha value.
-                        let f32_val = f32_color[i].min(f32_color[3]);
+                        let f32_val = interpolated_color[i].min(interpolated_color[3]);
                         u8_color[i] = (f32_val + 0.5) as u8;
                     }
 
                     pixel.copy_from_slice(&u8_color);
->>>>>>> 13d35021
                 }
             };
 
