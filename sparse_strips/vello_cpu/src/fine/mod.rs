--- conflicted
+++ resolved
@@ -91,22 +91,6 @@
 }
 
 #[inline(always)]
-<<<<<<< HEAD
-pub(crate) fn f32_to_u8<S: Simd>(val: f32x16<S>) -> u8x16<S> {
-    let simd = val.simd;
-    let converted = val.cvt_u32().reinterpret_u8();
-
-    let (x8_1, x8_2) = simd.split_u8x64(converted);
-    let (p1, p2) = simd.split_u8x32(x8_1);
-    let (p3, p4) = simd.split_u8x32(x8_2);
-
-    let uzp1 = simd.unzip_low_u8x16(p1, p2);
-    let uzp2 = simd.unzip_low_u8x16(p3, p4);
-    simd.unzip_low_u8x16(uzp1, uzp2)
-}
-
-=======
->>>>>>> 45f7241c
 pub(crate) fn u8_to_f32<S: Simd>(val: u8x16<S>) -> f32x16<S> {
     let simd = val.simd;
     let zeroes = u8x16::splat(simd, 0);
