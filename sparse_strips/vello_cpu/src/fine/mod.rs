--- conflicted
+++ resolved
@@ -189,30 +189,18 @@
         let start_x = self.wide_coords.0 * WideTile::WIDTH + x as u16;
         let start_y = self.wide_coords.1 * Tile::HEIGHT;
 
-<<<<<<< HEAD
         let default_blend = blend_mode == BlendMode::new(Mix::Normal, Compose::SrcOver);
 
-        fn fill_gradient<T: GradientLike>(
+        fn fill_complex_paint(
             color_buf: &mut [u8],
             blend_buf: &mut [u8],
             has_opacities: bool,
             blend_mode: BlendMode,
-            filler: GradientFiller<'_, T>,
-        ) {
-            if has_opacities {
-                filler.run(color_buf);
-                fill::blend(
-=======
-        fn fill_complex_paint(
-            color_buf: &mut [u8],
-            blend_buf: &mut [u8],
-            has_opacities: bool,
             filler: impl Painter,
         ) {
             if has_opacities {
                 filler.paint(color_buf);
-                fill::src_over(
->>>>>>> b7f82779
+                fill::blend(
                     blend_buf,
                     color_buf.chunks_exact(4).map(|e| [e[0], e[1], e[2], e[3]]),
                     blend_mode,
@@ -246,45 +234,15 @@
                     EncodedPaint::Gradient(g) => match &g.kind {
                         EncodedKind::Linear(l) => {
                             let filler = GradientFiller::new(g, l, start_x, start_y);
-<<<<<<< HEAD
-                            fill_gradient(
-                                color_buf,
-                                blend_buf,
-                                g.has_opacities,
-                                blend_mode,
-                                filler,
-                            );
+                            fill_complex_paint(color_buf, blend_buf, g.has_opacities, blend_mode, filler);
                         }
                         EncodedKind::Radial(r) => {
                             let filler = GradientFiller::new(g, r, start_x, start_y);
-                            fill_gradient(
-                                color_buf,
-                                blend_buf,
-                                g.has_opacities,
-                                blend_mode,
-                                filler,
-                            );
+                            fill_complex_paint(color_buf, blend_buf, g.has_opacities, blend_mode, filler);
                         }
                         EncodedKind::Sweep(s) => {
                             let filler = GradientFiller::new(g, s, start_x, start_y);
-                            fill_gradient(
-                                color_buf,
-                                blend_buf,
-                                g.has_opacities,
-                                blend_mode,
-                                filler,
-                            );
-=======
-                            fill_complex_paint(color_buf, blend_buf, g.has_opacities, filler);
-                        }
-                        EncodedKind::Radial(r) => {
-                            let filler = GradientFiller::new(g, r, start_x, start_y);
-                            fill_complex_paint(color_buf, blend_buf, g.has_opacities, filler);
-                        }
-                        EncodedKind::Sweep(s) => {
-                            let filler = GradientFiller::new(g, s, start_x, start_y);
-                            fill_complex_paint(color_buf, blend_buf, g.has_opacities, filler);
->>>>>>> b7f82779
+                            fill_complex_paint(color_buf, blend_buf, g.has_opacities, blend_mode, filler);
                         }
                     },
                     EncodedPaint::Image(i) => {
@@ -322,20 +280,12 @@
         fn strip_complex_paint(
             color_buf: &mut [u8],
             blend_buf: &mut [u8],
-<<<<<<< HEAD
-            filler: GradientFiller<'_, T>,
             blend_mode: BlendMode,
-            alphas: &[u8],
-        ) {
-            filler.run(color_buf);
-            strip::blend(
-=======
             filler: impl Painter,
             alphas: &[u8],
         ) {
             filler.paint(color_buf);
-            strip::src_over(
->>>>>>> b7f82779
+            strip::blend(
                 blend_buf,
                 color_buf.chunks_exact(4).map(|e| [e[0], e[1], e[2], e[3]]),
                 blend_mode,
@@ -359,32 +309,20 @@
                     EncodedPaint::Gradient(g) => match &g.kind {
                         EncodedKind::Linear(l) => {
                             let filler = GradientFiller::new(g, l, start_x, start_y);
-<<<<<<< HEAD
-                            strip_gradient(color_buf, blend_buf, filler, blend_mode, alphas);
+                            strip_complex_paint(color_buf, blend_buf, blend_mode, filler, alphas);
                         }
                         EncodedKind::Radial(r) => {
                             let filler = GradientFiller::new(g, r, start_x, start_y);
-                            strip_gradient(color_buf, blend_buf, filler, blend_mode, alphas);
+                            strip_complex_paint(color_buf, blend_buf, blend_mode, filler, alphas);
                         }
                         EncodedKind::Sweep(s) => {
                             let filler = GradientFiller::new(g, s, start_x, start_y);
-                            strip_gradient(color_buf, blend_buf, filler, blend_mode, alphas);
-=======
-                            strip_complex_paint(color_buf, blend_buf, filler, alphas);
-                        }
-                        EncodedKind::Radial(r) => {
-                            let filler = GradientFiller::new(g, r, start_x, start_y);
-                            strip_complex_paint(color_buf, blend_buf, filler, alphas);
-                        }
-                        EncodedKind::Sweep(s) => {
-                            let filler = GradientFiller::new(g, s, start_x, start_y);
-                            strip_complex_paint(color_buf, blend_buf, filler, alphas);
->>>>>>> b7f82779
+                            strip_complex_paint(color_buf, blend_buf, blend_mode, filler, alphas);
                         }
                     },
                     EncodedPaint::Image(i) => {
                         let filler = ImageFiller::new(i, start_x, start_y);
-                        strip_complex_paint(color_buf, blend_buf, filler, alphas);
+                        strip_complex_paint(color_buf, blend_buf, blend_mode, filler, alphas);
                     }
                 }
             }
