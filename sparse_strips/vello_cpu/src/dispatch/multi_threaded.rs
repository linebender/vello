// Copyright 2025 the Vello Authors
// SPDX-License-Identifier: Apache-2.0 OR MIT

use crate::RenderMode;
use crate::dispatch::Dispatcher;
use crate::dispatch::multi_threaded::cost::{COST_THRESHOLD, estimate_render_task_cost};
use crate::dispatch::multi_threaded::small_path::Path;
use crate::dispatch::multi_threaded::worker::Worker;
use crate::fine::{F32Kernel, Fine, FineKernel, U8Kernel};
use crate::kurbo::{Affine, BezPath, Stroke};
use crate::peniko::{BlendMode, Fill};
use crate::region::Regions;
use alloc::boxed::Box;
use alloc::sync::Arc;
use alloc::vec;
use alloc::vec::Vec;
use core::fmt::{Debug, Formatter};
use crossbeam_channel::TryRecvError;
use rayon::{ThreadPool, ThreadPoolBuilder};
use std::cell::RefCell;
use std::sync::atomic::{AtomicBool, AtomicU8, Ordering};
use std::sync::{Barrier, Mutex};
use thread_local::ThreadLocal;
use vello_common::coarse::{Cmd, Wide};
use vello_common::encode::EncodedPaint;
use vello_common::fearless_simd::{Fallback, Level, Simd};
use vello_common::mask::Mask;
use vello_common::paint::Paint;
use vello_common::strip::Strip;

mod cost;
mod small_path;
mod worker;

type RenderTaskSender = crossbeam_channel::Sender<(u32, Vec<RenderTask>)>;
type CoarseTaskSender = ordered_channel::Sender<Vec<CoarseTask>>;
type CoarseTaskReceiver = ordered_channel::Receiver<Vec<CoarseTask>>;

/// A dispatcher for multi-threaded rendering.
///
/// A small note for future contributors: Unfortunately, the logic of this dispatcher as well as
/// the lifecycle of the different fields of the dispatcher can be a bit hard to grasp.
/// The reason for this is that since we have to do a lot of communication across the thread boundary,
/// we have to work with lots of `Option` and `core::mem::take` operations, to ensure that we are
/// not needlessly cloning objects.
///
/// The below comments will hopefully help with understanding the overall structure and lifecycles
/// a bit better.
pub(crate) struct MultiThreadedDispatcher {
    /// The wide tile container.
    wide: Wide,
    /// The thread pool that is used for dispatching tasks.
    thread_pool: ThreadPool,
    /// The current batch of paths we want to render.
    task_batch: Vec<RenderTask>,
    /// The cost of the current batch.
    batch_cost: f32,
    /// The sender used to dispatch new rendering tasks from the main thread.
    ///
    /// This field will be set once we call the `init` method.
    /// This field will be set back to `None` when running `flush` to drop the value and thus
    /// indicate to receivers that no more rendering tasks will be dispatched from that point onward.
    task_sender: Option<RenderTaskSender>,
    /// Contains one worker object for each thread.
    ///
    /// The workers will be initialized once when building the multi-threaded dispatcher via
    /// `MultiThreadedDispatcher::new`.
    workers: Arc<ThreadLocal<RefCell<Worker>>>,
    /// The receiver for coarse command tasks, used to do coarse rasterization on the main thread.
    ///
    /// Similarly to `task_sender`, this value is set to `None` initially, and will only be set once
    /// we actually call the `init` method (either when creating the dispatcher for the first time, or
    /// when resetting it).
    coarse_task_receiver: Option<CoarseTaskReceiver>,
    /// The storage for alpha values.
    ///
    /// Similarly to the single-threaded dispatcher, we want to be able to reuse the allocation holding
    /// the alpha values across multiple runs of `reset`. However, we have the problem that during path
    /// rendering, each thread needs to have its own allocation. We also need to be able to move
    /// the allocation back and forth between the threads (during path rendering) and the main thread
    /// (during fine rasterization). Because of this, we wrap it in this `MaybePresent` struct.
    ///
    /// During initialization, each thread will "take" the vector allocation out of its slot
    /// (the vector has a length of `num_threads`, so each thread has a slot belonging to itself)
    /// and will put it back to its slot after flushing. Then, during fine rasterization, we
    /// take all slots out of the `MaybePresent` object so that we can easily access each buffer
    /// when running the commands without having to go through the mutex. After fine rasterization,
    /// the slots are put back into the `MaybePresent` object.
    ///
    alpha_storage: MaybePresent<Vec<Vec<u8>>>,
    /// The task index that will be assigned to the next rendering task.
    ///
    /// Since we are rendering the paths on different threads, we need to make sure that they
    /// come back in the right order. The `task_idx` is used to keep track of that order.
    task_idx: u32,
    /// The number of threads active in the thread pool.
    num_threads: u16,
    level: Level,
    flushed: bool,
}

impl MultiThreadedDispatcher {
    pub(crate) fn new(width: u16, height: u16, num_threads: u16, level: Level) -> Self {
        let wide = Wide::new(width, height);
        let thread_pool = ThreadPoolBuilder::new()
            .num_threads(num_threads as usize)
            .build()
            .unwrap();
        let alpha_storage = MaybePresent::new(vec![vec![]; usize::from(num_threads)]);
        let workers = Arc::new(ThreadLocal::new());
        let task_batch = vec![];

        {
            let thread_ids = Arc::new(AtomicU8::new(0));
            let workers = workers.clone();

            // Create all workers once in `new`, so that later on we can just call`.get().unwrap()`.
            thread_pool.spawn_broadcast(move |_| {
                let thread_id = thread_ids.fetch_add(1, Ordering::SeqCst);
                let worker = Worker::new(width, height, thread_id, level);

                let _ = workers.get_or(|| RefCell::new(worker));
            });
        }

        let task_idx = 0;
        let batch_cost = 0.0;
        let flushed = false;

        let mut dispatcher = Self {
            wide,
            thread_pool,
            task_batch,
            batch_cost,
            task_idx,
            flushed,
            workers,
            task_sender: None,
            coarse_task_receiver: None,
            level,
            alpha_storage,
            num_threads,
        };

        dispatcher.init();

        dispatcher
    }

    fn init(&mut self) {
        let (render_task_sender, render_task_receiver) = crossbeam_channel::unbounded();
        let (coarse_task_sender, coarse_task_receiver) = ordered_channel::unbounded();
        let workers = self.workers.clone();
        let alpha_storage = self.alpha_storage.clone();

        self.task_sender = Some(render_task_sender);
        self.coarse_task_receiver = Some(coarse_task_receiver);

        // Spawn the loop for the worker threads.
        self.thread_pool.spawn_broadcast(move |_| {
            let render_task_receiver = render_task_receiver.clone();
            let mut coarse_task_sender = coarse_task_sender.clone();
            let worker = workers.get().unwrap();
            let mut worker = worker.borrow_mut();
            let thread_id = worker.thread_id();

            // Take out the allocation for alphas and store it in the worker.
            alpha_storage
                .with_inner(|alphas| worker.init(std::mem::take(&mut alphas[thread_id as usize])));

            while let Ok(tasks) = render_task_receiver.recv() {
                worker.run_render_tasks(tasks.0, tasks.1, &mut coarse_task_sender);
            }

            // If we reach this point, it means the `task_sender` has been dropped by the main thread
            // and no more tasks are available (since we flushed).
            // So we are done, and just need to place the alphas of the worker thread back into the
            // vector.

            alpha_storage.with_inner(|alphas| {
                alphas[thread_id as usize] = worker.finalize();
            });

            // Then, we drop the `coarse_task_sender`. Once all worker threads have
            // dropped their `coarse_task_sender`, the main thread knows that all workers are done
            // and all alphas have been placed, so it's safe to proceed.
            drop(coarse_task_sender);
        });
    }

    fn register_task(&mut self, task: RenderTask) {
        self.flushed = false;
        if self.task_sender.is_none() {
            self.init();
        }

        let cost = estimate_render_task_cost(&task);
        self.task_batch.push(task);
        self.batch_cost += cost;

        if self.batch_cost > COST_THRESHOLD {
            self.flush_tasks();
            self.batch_cost = 0.0;
        }
    }

    fn flush_tasks(&mut self) {
        let tasks = std::mem::replace(&mut self.task_batch, Vec::with_capacity(1));
        self.send_pending_tasks(tasks);
    }

    fn bump_task_idx(&mut self) -> u32 {
        let idx = self.task_idx;
        self.task_idx += 1;
        idx
    }

    fn send_pending_tasks(&mut self, tasks: Vec<RenderTask>) {
        let task_idx = self.bump_task_idx();
        let task_sender = self.task_sender.as_mut().unwrap();
        task_sender.send((task_idx, tasks)).unwrap();
        self.run_coarse(true);
    }

    // Currently, we do coarse rasterization in two phases:
    //
    // The first phase is when we are still processing new draw commands from the client. After each
    // command, we check whether there are already any generated strips, and if so we do coarse
    // rasterization for them on the main thread. In this case, we want to abort in case there are
    // no more path strips available to process.
    //
    // The second phase is when we are flushing, in which case even if the queue is empty, we only
    // want to abort once all workers have closed the channel (and thus there won't be any more
    // new strips that will be generated.
    //
    // This is why we have the `abort_empty`flag.
    fn run_coarse(&mut self, abort_empty: bool) {
        let result_receiver = self.coarse_task_receiver.as_mut().unwrap();

        loop {
            match result_receiver.try_recv() {
                Ok(cmds) => {
                    for cmd in cmds {
                        match cmd {
                            CoarseTask::Render {
                                thread_id,
                                strips,
                                fill_rule,
                                paint,
                            } => self.wide.generate(&strips, fill_rule, paint, thread_id),
                            CoarseTask::PushLayer {
                                thread_id,
                                clip_path,
                                blend_mode,
                                mask,
                                opacity,
                            } => self
                                .wide
                                .push_layer(clip_path, blend_mode, mask, opacity, thread_id),
                            CoarseTask::PopLayer => self.wide.pop_layer(),
                        }
                    }
                }
                Err(e) => match e {
                    TryRecvError::Empty => {
                        if abort_empty {
                            return;
                        }
                    }
                    TryRecvError::Disconnected => return,
                },
            }
        }
    }

    fn rasterize_with<S: Simd, F: FineKernel<S>>(
        &self,
        simd: S,
        buffer: &mut [u8],
        width: u16,
        height: u16,
        encoded_paints: &[EncodedPaint],
    ) {
        let mut buffer = Regions::new(width, height, buffer);
        let fines = ThreadLocal::new();
        let wide = &self.wide;
        let alpha_slots = self.alpha_storage.take();

        self.thread_pool.install(|| {
            buffer.update_regions_par(|region| {
                let x = region.x;
                let y = region.y;

                let mut fine = fines
                    .get_or(|| RefCell::new(Fine::<S, F>::new(simd)))
                    .borrow_mut();

                let wtile = wide.get(x, y);
                fine.set_coords(x, y);

                fine.clear(wtile.bg);
                for cmd in &wtile.cmds {
                    let thread_idx = match cmd {
                        Cmd::AlphaFill(a) => Some(a.thread_idx),
                        Cmd::ClipStrip(a) => Some(a.thread_idx),
                        _ => None,
                    };

                    let alphas = thread_idx
                        .map(|i| alpha_slots[i as usize].as_slice())
                        .unwrap_or(&[]);
                    fine.run_cmd(cmd, alphas, encoded_paints);
                }

                fine.pack(region);
            });
        });

        // Don't forget to put back the alpha buffers, so that they can be re-used in
        // the next path rendering iteration!
        self.alpha_storage.init(alpha_slots);
    }
}

impl Dispatcher for MultiThreadedDispatcher {
    fn wide(&self) -> &Wide {
        &self.wide
    }

<<<<<<< HEAD
    fn fill_path(&mut self, path: &BezPath, fill_rule: Fill, transform: Affine, paint: Paint) {
=======
    fn fill_path(
        &mut self,
        path: &BezPath,
        fill_rule: Fill,
        transform: Affine,
        paint: Paint,
        anti_alias: bool,
    ) {
        let task_idx = self.bump_task_idx();

>>>>>>> acd8724d
        self.register_task(RenderTask::FillPath {
            path: Path::new(path),
            transform,
            paint,
            fill_rule,
<<<<<<< HEAD
        });
    }

    fn stroke_path(&mut self, path: &BezPath, stroke: &Stroke, transform: Affine, paint: Paint) {
=======
            task_idx,
            anti_alias,
        });
    }

    fn stroke_path(
        &mut self,
        path: &BezPath,
        stroke: &Stroke,
        transform: Affine,
        paint: Paint,
        anti_alias: bool,
    ) {
        let task_idx = self.bump_task_idx();

>>>>>>> acd8724d
        self.register_task(RenderTask::StrokePath {
            path: Path::new(path),
            transform,
            paint,
            stroke: stroke.clone(),
<<<<<<< HEAD
=======
            task_idx,
            anti_alias,
>>>>>>> acd8724d
        });
    }

    fn push_layer(
        &mut self,
        clip_path: Option<&BezPath>,
        fill_rule: Fill,
        clip_transform: Affine,
        blend_mode: BlendMode,
        opacity: f32,
        anti_alias: bool,
        mask: Option<Mask>,
    ) {
        self.register_task(RenderTask::PushLayer {
            clip_path: clip_path.cloned().map(|c| (c, clip_transform)),
            blend_mode,
            opacity,
            mask,
            fill_rule,
<<<<<<< HEAD
=======
            anti_alias,
            task_idx,
>>>>>>> acd8724d
        });
    }

    fn pop_layer(&mut self) {
        self.register_task(RenderTask::PopLayer);
    }

    fn reset(&mut self) {
        self.wide.reset();
        self.task_batch.clear();
        self.batch_cost = 0.0;
        self.task_idx = 0;
        self.flushed = false;
        self.task_sender = None;
        self.coarse_task_receiver = None;
        self.alpha_storage.with_inner(|alphas| {
            for alpha in alphas {
                alpha.clear();
            }
        });

        let workers = self.workers.clone();
        // + 1 since we also wait on the main thread.
        let barrier = Arc::new(Barrier::new(usize::from(self.num_threads) + 1));
        let t_barrier = barrier.clone();

        self.thread_pool.spawn_broadcast(move |_| {
            let worker = workers.get().unwrap();
            let mut borrowed = worker.borrow_mut();
            borrowed.reset();
            t_barrier.wait();
        });

        barrier.wait();

        self.init();
    }

    fn flush(&mut self) {
        if self.flushed {
            return;
        }
        self.flush_tasks();
        let sender = core::mem::take(&mut self.task_sender);
        // Note that dropping the sender will signal to the workers that no more new paths
        // can arrive.
        drop(sender);
        self.run_coarse(false);

        self.flushed = true;
    }

    fn rasterize(
        &self,
        buffer: &mut [u8],
        render_mode: RenderMode,
        width: u16,
        height: u16,
        encoded_paints: &[EncodedPaint],
    ) {
        assert!(self.flushed, "attempted to rasterize before flushing");

        match render_mode {
            RenderMode::OptimizeSpeed => match self.level {
                #[cfg(all(feature = "std", target_arch = "aarch64"))]
                Level::Neon(n) => {
                    self.rasterize_with::<vello_common::fearless_simd::Neon, U8Kernel>(
                        n,
                        buffer,
                        width,
                        height,
                        encoded_paints,
                    );
                }
                #[cfg(all(target_arch = "wasm32", target_feature = "simd128"))]
                Level::WasmSimd128(w) => {
                    self.rasterize_with::<vello_common::fearless_simd::WasmSimd128, U8Kernel>(
                        w,
                        buffer,
                        width,
                        height,
                        encoded_paints,
                    );
                }
                _ => self.rasterize_with::<Fallback, U8Kernel>(
                    Fallback::new(),
                    buffer,
                    width,
                    height,
                    encoded_paints,
                ),
            },
            RenderMode::OptimizeQuality => match self.level {
                #[cfg(all(feature = "std", target_arch = "aarch64"))]
                Level::Neon(n) => {
                    self.rasterize_with::<vello_common::fearless_simd::Neon, F32Kernel>(
                        n,
                        buffer,
                        width,
                        height,
                        encoded_paints,
                    );
                }
                #[cfg(all(target_arch = "wasm32", target_feature = "simd128"))]
                Level::WasmSimd128(w) => {
                    self.rasterize_with::<vello_common::fearless_simd::WasmSimd128, F32Kernel>(
                        w,
                        buffer,
                        width,
                        height,
                        encoded_paints,
                    );
                }
                _ => self.rasterize_with::<Fallback, F32Kernel>(
                    Fallback::new(),
                    buffer,
                    width,
                    height,
                    encoded_paints,
                ),
            },
        }
    }
}

impl Debug for MultiThreadedDispatcher {
    fn fmt(&self, f: &mut Formatter<'_>) -> core::fmt::Result {
        f.write_str("MultiThreadedDispatcher { .. }")
    }
}

#[derive(Debug)]
pub(crate) enum RenderTask {
    FillPath {
        path: Path,
        transform: Affine,
        paint: Paint,
        fill_rule: Fill,
<<<<<<< HEAD
=======
        anti_alias: bool,
        task_idx: usize,
>>>>>>> acd8724d
    },
    StrokePath {
        path: Path,
        transform: Affine,
        paint: Paint,
        stroke: Stroke,
<<<<<<< HEAD
=======
        anti_alias: bool,
        task_idx: usize,
>>>>>>> acd8724d
    },
    PushLayer {
        clip_path: Option<(BezPath, Affine)>,
        blend_mode: BlendMode,
        opacity: f32,
        mask: Option<Mask>,
        fill_rule: Fill,
<<<<<<< HEAD
=======
        anti_alias: bool,
        task_idx: usize,
    },
    PopLayer {
        task_idx: usize,
>>>>>>> acd8724d
    },
    PopLayer,
}

pub(crate) enum CoarseTask {
    Render {
        thread_id: u8,
        strips: Box<[Strip]>,
        fill_rule: Fill,
        paint: Paint,
    },
    PushLayer {
        thread_id: u8,
        clip_path: Option<(Box<[Strip]>, Fill)>,
        blend_mode: BlendMode,
        mask: Option<Mask>,
        opacity: f32,
    },
    PopLayer,
}

/// An object that might hold a certain value (behind a mutex), and panics if we attempt
/// to access it when it's not initialized.
#[derive(Clone)]
pub(crate) struct MaybePresent<T: Default> {
    present: Arc<AtomicBool>,
    value: Arc<Mutex<T>>,
}

impl<T: Default> MaybePresent<T> {
    pub(crate) fn new(val: T) -> Self {
        Self {
            present: Arc::new(AtomicBool::new(true)),
            value: Arc::new(Mutex::new(val)),
        }
    }

    pub(crate) fn init(&self, value: T) {
        let mut locked = self.value.lock().unwrap();
        *locked = value;
        self.present.store(true, Ordering::SeqCst);
    }

<<<<<<< HEAD
    pub(crate) fn with_inner(&self, mut func: impl FnMut(&mut T)) {
        assert!(
            self.present.load(Ordering::SeqCst),
            "Tried to access `MaybePresent` before initialization."
        );
=======
    fn run_tasks(&mut self, tasks: Vec<RenderTask>, result_sender: &mut CoarseCommandSender) {
        for task in tasks {
            match task {
                RenderTask::FillPath {
                    path,
                    transform,
                    paint,
                    fill_rule,
                    task_idx,
                    anti_alias,
                } => {
                    let func = |strips: &[Strip]| {
                        let coarse_command = CoarseCommand::Render {
                            thread_id: self.thread_id,
                            strips: strips.into(),
                            fill_rule,
                            paint,
                        };
                        result_sender.send(task_idx, coarse_command).unwrap();
                    };

                    self.strip_generator
                        .generate_filled_path(&path, fill_rule, transform, anti_alias, func);
                }
                RenderTask::StrokePath {
                    path,
                    transform,
                    paint,
                    stroke,
                    task_idx,
                    anti_alias,
                } => {
                    let func = |strips: &[Strip]| {
                        let coarse_command = CoarseCommand::Render {
                            thread_id: self.thread_id,
                            strips: strips.into(),
                            fill_rule: Fill::NonZero,
                            paint,
                        };
                        result_sender.send(task_idx, coarse_command).unwrap();
                    };

                    self.strip_generator
                        .generate_stroked_path(&path, &stroke, transform, anti_alias, func);
                }
                RenderTask::PushLayer {
                    clip_path,
                    blend_mode,
                    opacity,
                    mask,
                    fill_rule,
                    task_idx,
                    anti_alias,
                } => {
                    let clip = if let Some((c, transform)) = clip_path {
                        let mut strip_buf = &[][..];
                        self.strip_generator.generate_filled_path(
                            &c,
                            fill_rule,
                            transform,
                            // TODO: Maybe this should be configurable as well?
                            anti_alias,
                            |strips| strip_buf = strips,
                        );

                        Some((strip_buf.into(), fill_rule))
                    } else {
                        None
                    };

                    let coarse_command = CoarseCommand::PushLayer {
                        thread_id: self.thread_id,
                        clip_path: clip,
                        blend_mode,
                        mask,
                        opacity,
                    };
>>>>>>> acd8724d

        let mut lock = self.value.lock().unwrap();
        func(&mut lock);
    }

    pub(crate) fn take(&self) -> T {
        let mut locked = self.value.lock().unwrap();
        self.present.store(false, Ordering::SeqCst);
        std::mem::take(&mut *locked)
    }
}<|MERGE_RESOLUTION|>--- conflicted
+++ resolved
@@ -327,9 +327,7 @@
         &self.wide
     }
 
-<<<<<<< HEAD
     fn fill_path(&mut self, path: &BezPath, fill_rule: Fill, transform: Affine, paint: Paint) {
-=======
     fn fill_path(
         &mut self,
         path: &BezPath,
@@ -340,23 +338,15 @@
     ) {
         let task_idx = self.bump_task_idx();
 
->>>>>>> acd8724d
         self.register_task(RenderTask::FillPath {
             path: Path::new(path),
             transform,
             paint,
             fill_rule,
-<<<<<<< HEAD
-        });
-    }
-
-    fn stroke_path(&mut self, path: &BezPath, stroke: &Stroke, transform: Affine, paint: Paint) {
-=======
-            task_idx,
             anti_alias,
         });
     }
-
+        
     fn stroke_path(
         &mut self,
         path: &BezPath,
@@ -367,17 +357,12 @@
     ) {
         let task_idx = self.bump_task_idx();
 
->>>>>>> acd8724d
         self.register_task(RenderTask::StrokePath {
             path: Path::new(path),
             transform,
             paint,
             stroke: stroke.clone(),
-<<<<<<< HEAD
-=======
-            task_idx,
             anti_alias,
->>>>>>> acd8724d
         });
     }
 
@@ -397,11 +382,7 @@
             opacity,
             mask,
             fill_rule,
-<<<<<<< HEAD
-=======
             anti_alias,
-            task_idx,
->>>>>>> acd8724d
         });
     }
 
@@ -540,22 +521,14 @@
         transform: Affine,
         paint: Paint,
         fill_rule: Fill,
-<<<<<<< HEAD
-=======
         anti_alias: bool,
-        task_idx: usize,
->>>>>>> acd8724d
     },
     StrokePath {
         path: Path,
         transform: Affine,
         paint: Paint,
         stroke: Stroke,
-<<<<<<< HEAD
-=======
         anti_alias: bool,
-        task_idx: usize,
->>>>>>> acd8724d
     },
     PushLayer {
         clip_path: Option<(BezPath, Affine)>,
@@ -563,14 +536,7 @@
         opacity: f32,
         mask: Option<Mask>,
         fill_rule: Fill,
-<<<<<<< HEAD
-=======
         anti_alias: bool,
-        task_idx: usize,
-    },
-    PopLayer {
-        task_idx: usize,
->>>>>>> acd8724d
     },
     PopLayer,
 }
@@ -614,91 +580,11 @@
         self.present.store(true, Ordering::SeqCst);
     }
 
-<<<<<<< HEAD
     pub(crate) fn with_inner(&self, mut func: impl FnMut(&mut T)) {
         assert!(
             self.present.load(Ordering::SeqCst),
             "Tried to access `MaybePresent` before initialization."
         );
-=======
-    fn run_tasks(&mut self, tasks: Vec<RenderTask>, result_sender: &mut CoarseCommandSender) {
-        for task in tasks {
-            match task {
-                RenderTask::FillPath {
-                    path,
-                    transform,
-                    paint,
-                    fill_rule,
-                    task_idx,
-                    anti_alias,
-                } => {
-                    let func = |strips: &[Strip]| {
-                        let coarse_command = CoarseCommand::Render {
-                            thread_id: self.thread_id,
-                            strips: strips.into(),
-                            fill_rule,
-                            paint,
-                        };
-                        result_sender.send(task_idx, coarse_command).unwrap();
-                    };
-
-                    self.strip_generator
-                        .generate_filled_path(&path, fill_rule, transform, anti_alias, func);
-                }
-                RenderTask::StrokePath {
-                    path,
-                    transform,
-                    paint,
-                    stroke,
-                    task_idx,
-                    anti_alias,
-                } => {
-                    let func = |strips: &[Strip]| {
-                        let coarse_command = CoarseCommand::Render {
-                            thread_id: self.thread_id,
-                            strips: strips.into(),
-                            fill_rule: Fill::NonZero,
-                            paint,
-                        };
-                        result_sender.send(task_idx, coarse_command).unwrap();
-                    };
-
-                    self.strip_generator
-                        .generate_stroked_path(&path, &stroke, transform, anti_alias, func);
-                }
-                RenderTask::PushLayer {
-                    clip_path,
-                    blend_mode,
-                    opacity,
-                    mask,
-                    fill_rule,
-                    task_idx,
-                    anti_alias,
-                } => {
-                    let clip = if let Some((c, transform)) = clip_path {
-                        let mut strip_buf = &[][..];
-                        self.strip_generator.generate_filled_path(
-                            &c,
-                            fill_rule,
-                            transform,
-                            // TODO: Maybe this should be configurable as well?
-                            anti_alias,
-                            |strips| strip_buf = strips,
-                        );
-
-                        Some((strip_buf.into(), fill_rule))
-                    } else {
-                        None
-                    };
-
-                    let coarse_command = CoarseCommand::PushLayer {
-                        thread_id: self.thread_id,
-                        clip_path: clip,
-                        blend_mode,
-                        mask,
-                        opacity,
-                    };
->>>>>>> acd8724d
 
         let mut lock = self.value.lock().unwrap();
         func(&mut lock);
