// Copyright 2025 the Vello Authors
// SPDX-License-Identifier: Apache-2.0 OR MIT

use crate::Level;
<<<<<<< HEAD
use crate::dispatch::multi_threaded::{
    CoarseTask, CoarseTaskSender, CoarseTaskType, RenderTask, RenderTaskType,
};
use std::vec::Vec;
=======
use crate::dispatch::multi_threaded::{CoarseTask, CoarseTaskSender, Path, RenderTask};
use std::vec::Vec;
use vello_common::strip::Strip;
>>>>>>> 418803ed
use vello_common::strip_generator::{StripGenerator, StripStorage};

#[derive(Debug)]
pub(crate) struct Worker {
    strip_generator: StripGenerator,
    strip_storage: StripStorage,
    thread_id: u8,
}

impl Worker {
    pub(crate) fn new(width: u16, height: u16, thread_id: u8, level: Level) -> Self {
        let strip_generator = StripGenerator::new(width, height, level);
        let strip_storage = StripStorage::default();

        Self {
            strip_generator,
            strip_storage,
            thread_id,
        }
    }

    pub(crate) fn init(&mut self, alphas: Vec<u8>) {
        self.strip_storage.alphas = alphas;
    }

    pub(crate) fn thread_id(&self) -> u8 {
        self.thread_id
    }

    pub(crate) fn reset(&mut self) {
        self.strip_generator.reset();
    }

    pub(crate) fn run_render_task(
        &mut self,
        render_task: RenderTask,
        result_sender: &mut CoarseTaskSender,
    ) {
        self.strip_storage.strips.clear();
        let mut task_buf = Vec::with_capacity(render_task.tasks.len());
        let task_idx = render_task.idx;

        for task in render_task.tasks {
            match task {
                RenderTaskType::FillPath {
                    path_range,
                    transform,
                    paint,
                    fill_rule,
                    aliasing_threshold,
                } => {
<<<<<<< HEAD
                    let start = self.strip_storage.strips.len() as u32;
                    let path =
                        &render_task.path[path_range.start as usize..path_range.end as usize];

                    self.strip_generator.generate_filled_path(
                        path.iter().copied(),
                        fill_rule,
                        transform,
                        aliasing_threshold,
                        &mut self.strip_storage,
                        false,
                    );
                    let end = self.strip_storage.strips.len() as u32;

                    let coarse_command = CoarseTaskType::RenderPath {
                        thread_id: self.thread_id,
                        strips: start..end,
=======
                    match path {
                        Path::Bez(b) => {
                            self.strip_generator.generate_filled_path(
                                &b,
                                fill_rule,
                                transform,
                                aliasing_threshold,
                                &mut self.strip_storage,
                            );
                        }
                        Path::Small(s) => {
                            self.strip_generator.generate_filled_path(
                                s.elements(),
                                fill_rule,
                                transform,
                                aliasing_threshold,
                                &mut self.strip_storage,
                            );
                        }
                    }

                    let strips: &[Strip] = &self.strip_storage.strips;

                    let coarse_command = CoarseTask::Render {
                        thread_id: self.thread_id,
                        strips: strips.into(),
>>>>>>> 418803ed
                        paint,
                    };

                    task_buf.push(coarse_command);
                }
                RenderTaskType::StrokePath {
                    path_range,
                    transform,
                    paint,
                    stroke,
                    aliasing_threshold,
                } => {
<<<<<<< HEAD
                    let start = self.strip_storage.strips.len() as u32;
                    let path =
                        &render_task.path[path_range.start as usize..path_range.end as usize];

                    self.strip_generator.generate_stroked_path(
                        path.iter().copied(),
                        &stroke,
                        transform,
                        aliasing_threshold,
                        &mut self.strip_storage,
                        false,
                    );
                    let end = self.strip_storage.strips.len() as u32;

                    let coarse_command = CoarseTaskType::RenderPath {
                        thread_id: self.thread_id,
                        strips: start..end,
=======
                    match path {
                        Path::Bez(b) => {
                            self.strip_generator.generate_stroked_path(
                                &b,
                                &stroke,
                                transform,
                                aliasing_threshold,
                                &mut self.strip_storage,
                            );
                        }
                        Path::Small(s) => {
                            self.strip_generator.generate_stroked_path(
                                s.elements(),
                                &stroke,
                                transform,
                                aliasing_threshold,
                                &mut self.strip_storage,
                            );
                        }
                    }

                    let strips: &[Strip] = &self.strip_storage.strips;

                    let coarse_command = CoarseTask::Render {
                        thread_id: self.thread_id,
                        strips: strips.into(),
>>>>>>> 418803ed
                        paint,
                    };

                    task_buf.push(coarse_command);
                }
                RenderTaskType::PushLayer {
                    clip_path,
                    blend_mode,
                    opacity,
                    mask,
                    fill_rule,
                    aliasing_threshold,
                } => {
<<<<<<< HEAD
                    let clip = if let Some((path_range, transform)) = clip_path {
                        let start = self.strip_storage.strips.len() as u32;
                        let path =
                            &render_task.path[path_range.start as usize..path_range.end as usize];

=======
                    let clip = if let Some((c, transform)) = clip_path {
>>>>>>> 418803ed
                        self.strip_generator.generate_filled_path(
                            path.iter().copied(),
                            fill_rule,
                            transform,
                            aliasing_threshold,
                            &mut self.strip_storage,
<<<<<<< HEAD
                            false,
                        );

                        let end = self.strip_storage.strips.len() as u32;

                        Some(start..end)
=======
                        );

                        let strips: &[Strip] = &self.strip_storage.strips;

                        Some(strips.into())
>>>>>>> 418803ed
                    } else {
                        None
                    };

                    let coarse_command = CoarseTaskType::PushLayer {
                        thread_id: self.thread_id,
                        clip_path: clip,
                        blend_mode,
                        mask,
                        opacity,
                    };

                    task_buf.push(coarse_command);
                }
                RenderTaskType::PopLayer => {
                    task_buf.push(CoarseTaskType::PopLayer);
                }
                RenderTaskType::WideCommand {
                    strip_buf,
<<<<<<< HEAD
=======
                    thread_idx,
>>>>>>> 418803ed
                    paint,
                    thread_idx,
                } => {
                    let coarse_command = CoarseTaskType::RenderWideCommand {
                        thread_id: thread_idx,
                        strips: strip_buf,
                        paint,
                    };

                    task_buf.push(coarse_command);
                }
            }
        }

        let strips_slice = self.strip_storage.strips.as_slice();

        let task = CoarseTask {
            strips: strips_slice.into(),
            tasks: task_buf,
        };

        result_sender.send(task_idx as usize, task).unwrap();
    }

    pub(crate) fn finalize(&mut self) -> Vec<u8> {
        std::mem::take(&mut self.strip_storage.alphas)
    }
}<|MERGE_RESOLUTION|>--- conflicted
+++ resolved
@@ -2,16 +2,11 @@
 // SPDX-License-Identifier: Apache-2.0 OR MIT
 
 use crate::Level;
-<<<<<<< HEAD
 use crate::dispatch::multi_threaded::{
     CoarseTask, CoarseTaskSender, CoarseTaskType, RenderTask, RenderTaskType,
 };
 use std::vec::Vec;
-=======
-use crate::dispatch::multi_threaded::{CoarseTask, CoarseTaskSender, Path, RenderTask};
-use std::vec::Vec;
 use vello_common::strip::Strip;
->>>>>>> 418803ed
 use vello_common::strip_generator::{StripGenerator, StripStorage};
 
 #[derive(Debug)]
@@ -63,7 +58,6 @@
                     fill_rule,
                     aliasing_threshold,
                 } => {
-<<<<<<< HEAD
                     let start = self.strip_storage.strips.len() as u32;
                     let path =
                         &render_task.path[path_range.start as usize..path_range.end as usize];
@@ -74,41 +68,12 @@
                         transform,
                         aliasing_threshold,
                         &mut self.strip_storage,
-                        false,
                     );
                     let end = self.strip_storage.strips.len() as u32;
 
                     let coarse_command = CoarseTaskType::RenderPath {
                         thread_id: self.thread_id,
                         strips: start..end,
-=======
-                    match path {
-                        Path::Bez(b) => {
-                            self.strip_generator.generate_filled_path(
-                                &b,
-                                fill_rule,
-                                transform,
-                                aliasing_threshold,
-                                &mut self.strip_storage,
-                            );
-                        }
-                        Path::Small(s) => {
-                            self.strip_generator.generate_filled_path(
-                                s.elements(),
-                                fill_rule,
-                                transform,
-                                aliasing_threshold,
-                                &mut self.strip_storage,
-                            );
-                        }
-                    }
-
-                    let strips: &[Strip] = &self.strip_storage.strips;
-
-                    let coarse_command = CoarseTask::Render {
-                        thread_id: self.thread_id,
-                        strips: strips.into(),
->>>>>>> 418803ed
                         paint,
                     };
 
@@ -121,7 +86,6 @@
                     stroke,
                     aliasing_threshold,
                 } => {
-<<<<<<< HEAD
                     let start = self.strip_storage.strips.len() as u32;
                     let path =
                         &render_task.path[path_range.start as usize..path_range.end as usize];
@@ -132,41 +96,12 @@
                         transform,
                         aliasing_threshold,
                         &mut self.strip_storage,
-                        false,
                     );
                     let end = self.strip_storage.strips.len() as u32;
 
                     let coarse_command = CoarseTaskType::RenderPath {
                         thread_id: self.thread_id,
                         strips: start..end,
-=======
-                    match path {
-                        Path::Bez(b) => {
-                            self.strip_generator.generate_stroked_path(
-                                &b,
-                                &stroke,
-                                transform,
-                                aliasing_threshold,
-                                &mut self.strip_storage,
-                            );
-                        }
-                        Path::Small(s) => {
-                            self.strip_generator.generate_stroked_path(
-                                s.elements(),
-                                &stroke,
-                                transform,
-                                aliasing_threshold,
-                                &mut self.strip_storage,
-                            );
-                        }
-                    }
-
-                    let strips: &[Strip] = &self.strip_storage.strips;
-
-                    let coarse_command = CoarseTask::Render {
-                        thread_id: self.thread_id,
-                        strips: strips.into(),
->>>>>>> 418803ed
                         paint,
                     };
 
@@ -180,35 +115,22 @@
                     fill_rule,
                     aliasing_threshold,
                 } => {
-<<<<<<< HEAD
                     let clip = if let Some((path_range, transform)) = clip_path {
                         let start = self.strip_storage.strips.len() as u32;
                         let path =
                             &render_task.path[path_range.start as usize..path_range.end as usize];
 
-=======
-                    let clip = if let Some((c, transform)) = clip_path {
->>>>>>> 418803ed
                         self.strip_generator.generate_filled_path(
                             path.iter().copied(),
                             fill_rule,
                             transform,
                             aliasing_threshold,
                             &mut self.strip_storage,
-<<<<<<< HEAD
-                            false,
                         );
 
                         let end = self.strip_storage.strips.len() as u32;
 
                         Some(start..end)
-=======
-                        );
-
-                        let strips: &[Strip] = &self.strip_storage.strips;
-
-                        Some(strips.into())
->>>>>>> 418803ed
                     } else {
                         None
                     };
@@ -228,10 +150,6 @@
                 }
                 RenderTaskType::WideCommand {
                     strip_buf,
-<<<<<<< HEAD
-=======
-                    thread_idx,
->>>>>>> 418803ed
                     paint,
                     thread_idx,
                 } => {
