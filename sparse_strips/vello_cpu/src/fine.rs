--- conflicted
+++ resolved
@@ -102,12 +102,8 @@
         }
     }
 
-<<<<<<< HEAD
     /// Strip at a given x and with a width using the given paint and alpha values.
-    pub fn strip(&mut self, x: usize, width: usize, alphas: &[u32], paint: &Paint) {
-=======
-    pub(crate) fn strip(&mut self, x: usize, width: usize, alphas: &[u8], paint: &Paint) {
->>>>>>> ed4aee96
+    pub fn strip(&mut self, x: usize, width: usize, alphas: &[u8], paint: &Paint) {
         debug_assert!(
             alphas.len() >= width,
             "alpha buffer doesn't contain sufficient elements"
