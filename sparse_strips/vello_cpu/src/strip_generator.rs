// Copyright 2025 the Vello Authors
// SPDX-License-Identifier: Apache-2.0 OR MIT

use crate::kurbo::{Affine, PathEl, Stroke};
use crate::peniko::Fill;
use alloc::vec::Vec;
use vello_common::fearless_simd::Level;
use vello_common::flatten::{FlattenCtx, Line};
use vello_common::strip::Strip;
use vello_common::tile::Tiles;
use vello_common::{flatten, strip};

#[derive(Debug)]
pub(crate) struct StripGenerator {
    level: Level,
    alphas: Vec<u8>,
    line_buf: Vec<Line>,
    flatten_ctx: FlattenCtx,
    tiles: Tiles,
    strip_buf: Vec<Strip>,
    width: u16,
    height: u16,
}

impl StripGenerator {
    pub(crate) fn new(width: u16, height: u16, level: Level) -> Self {
        Self {
            alphas: Vec::new(),
            level,
            line_buf: Vec::new(),
            tiles: Tiles::new(),
            strip_buf: Vec::new(),
            flatten_ctx: FlattenCtx::default(),
            width,
            height,
        }
    }

    pub(crate) fn generate_filled_path<'a>(
        &'a mut self,
        path: impl IntoIterator<Item = PathEl>,
        fill_rule: Fill,
        transform: Affine,
        anti_alias: bool,
        func: impl FnOnce(&'a [Strip]),
    ) {
        flatten::fill(
            self.level,
            path,
            transform,
            &mut self.line_buf,
            &mut self.flatten_ctx,
        );
        self.make_strips(fill_rule, anti_alias);
        func(&mut self.strip_buf);
    }

    pub(crate) fn generate_stroked_path<'a>(
        &'a mut self,
        path: impl IntoIterator<Item = PathEl>,
        stroke: &Stroke,
        transform: Affine,
        anti_alias: bool,
        func: impl FnOnce(&'a [Strip]),
    ) {
        flatten::stroke(
            self.level,
            path,
            stroke,
            transform,
            &mut self.line_buf,
            &mut self.flatten_ctx,
        );
        self.make_strips(Fill::NonZero, anti_alias);
        func(&mut self.strip_buf);
    }

    pub(crate) fn alpha_buf(&self) -> &[u8] {
        &self.alphas
    }

    #[cfg(feature = "multithreading")]
    pub(crate) fn set_alpha_buf(&mut self, alpha_buf: Vec<u8>) {
        self.alphas = alpha_buf;
    }

    #[cfg(feature = "multithreading")]
    pub(crate) fn take_alpha_buf(&mut self) -> Vec<u8> {
        core::mem::take(&mut self.alphas)
    }

    pub(crate) fn reset(&mut self) {
        self.line_buf.clear();
        self.tiles.reset();
        self.alphas.clear();
        self.strip_buf.clear();
    }

    fn make_strips(&mut self, fill_rule: Fill, anti_alias: bool) {
        self.tiles
            .make_tiles(&self.line_buf, self.width, self.height);
        self.tiles.sort_tiles();
        strip::render(
            self.level,
            &self.tiles,
            &mut self.strip_buf,
            &mut self.alphas,
            fill_rule,
            anti_alias,
            &self.line_buf,
        );
    }
}

#[cfg(test)]
mod tests {
    use crate::kurbo::{Affine, Rect, Shape};
    use crate::strip_generator::StripGenerator;
    use vello_common::fearless_simd::Level;
    use vello_common::peniko::Fill;

    #[test]
    fn reset_strip_generator() {
        let mut generator = StripGenerator::new(100, 100, Level::fallback());
        let rect = Rect::new(0.0, 0.0, 100.0, 100.0);

<<<<<<< HEAD
        generator.generate_filled_path(rect.to_path(0.1), Fill::NonZero, Affine::IDENTITY, |_| {});
=======
        generator.generate_filled_path(
            &rect.to_path(0.1),
            Fill::NonZero,
            Affine::IDENTITY,
            true,
            |_| {},
        );
>>>>>>> acd8724d

        assert!(!generator.line_buf.is_empty());
        assert!(!generator.strip_buf.is_empty());
        assert!(!generator.alphas.is_empty());

        generator.reset();

        assert!(generator.line_buf.is_empty());
        assert!(generator.strip_buf.is_empty());
        assert!(generator.alphas.is_empty());
    }
}<|MERGE_RESOLUTION|>--- conflicted
+++ resolved
@@ -124,9 +124,6 @@
         let mut generator = StripGenerator::new(100, 100, Level::fallback());
         let rect = Rect::new(0.0, 0.0, 100.0, 100.0);
 
-<<<<<<< HEAD
-        generator.generate_filled_path(rect.to_path(0.1), Fill::NonZero, Affine::IDENTITY, |_| {});
-=======
         generator.generate_filled_path(
             &rect.to_path(0.1),
             Fill::NonZero,
@@ -134,7 +131,6 @@
             true,
             |_| {},
         );
->>>>>>> acd8724d
 
         assert!(!generator.line_buf.is_empty());
         assert!(!generator.strip_buf.is_empty());
