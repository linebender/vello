// Copyright 2025 the Vello Authors
// SPDX-License-Identifier: Apache-2.0 OR MIT

//! Basic render operations.

use crate::RenderMode;
use crate::dispatch::Dispatcher;

#[cfg(feature = "multithreading")]
use crate::dispatch::multi_threaded::MultiThreadedDispatcher;
use crate::dispatch::single_threaded::SingleThreadedDispatcher;
use crate::kurbo::{PathEl, Point};
use alloc::boxed::Box;
#[cfg(feature = "text")]
use alloc::sync::Arc;
use alloc::vec;
use alloc::vec::Vec;
use vello_common::blurred_rounded_rect::BlurredRoundedRectangle;
use vello_common::encode::{EncodeExt, EncodedPaint};
use vello_common::fearless_simd::Level;
use vello_common::kurbo::{Affine, BezPath, Cap, Join, Rect, Stroke};
use vello_common::mask::Mask;
#[cfg(feature = "text")]
use vello_common::paint::ImageSource;
use vello_common::paint::{Paint, PaintType};
use vello_common::peniko::color::palette::css::BLACK;
use vello_common::peniko::{BlendMode, Compose, Fill, Mix};
use vello_common::pixmap::Pixmap;
use vello_common::recording::{PushLayerCommand, Recordable, Recorder, Recording, RenderCommand};
use vello_common::strip::Strip;
use vello_common::strip_generator::{GenerationMode, StripGenerator, StripStorage};
#[cfg(feature = "text")]
use vello_common::{
    color::{AlphaColor, Srgb},
    colr::{ColrPainter, ColrRenderer},
    glyph::{GlyphRenderer, GlyphRunBuilder, GlyphType, PreparedGlyph},
};

/// A render context.
#[derive(Debug)]
pub struct RenderContext {
    pub(crate) width: u16,
    pub(crate) height: u16,
    pub(crate) paint: PaintType,
    pub(crate) paint_transform: Affine,
    pub(crate) stroke: Stroke,
    pub(crate) transform: Affine,
    pub(crate) fill_rule: Fill,
    pub(crate) temp_path: BezPath,
    pub(crate) aliasing_threshold: Option<u8>,
    pub(crate) encoded_paints: Vec<EncodedPaint>,
    #[cfg_attr(
        not(feature = "text"),
        allow(dead_code, reason = "used when the `text` feature is enabled")
    )]
    pub(crate) render_settings: RenderSettings,
    dispatcher: Box<dyn Dispatcher>,
}

/// Settings to apply to the render context.
#[derive(Copy, Clone, Debug)]
pub struct RenderSettings {
    /// The SIMD level that should be used for rendering operations.
    pub level: Level,
    /// The number of worker threads that should be used for rendering. Only has an effect
    /// if the `multithreading` feature is active.
    pub num_threads: u16,
    /// Whether to prioritize speed or quality when rendering.
    ///
    /// For most cases (especially for real-time rendering), it is highly recommended to set
    /// this to `OptimizeSpeed`. If accuracy is a more significant concern (for example for visual
    /// regression testing), then you can set this to `OptimizeQuality`.
    ///
    /// Currently, the only difference this makes is that when choosing `OptimizeSpeed`, rasterization
    /// will happen using u8/u16, while `OptimizeQuality` will use a f32-based pipeline.
    pub render_mode: RenderMode,
}

impl Default for RenderSettings {
    fn default() -> Self {
        Self {
            level: Level::try_detect().unwrap_or(Level::fallback()),
            #[cfg(feature = "multithreading")]
            num_threads: std::thread::available_parallelism()
                .unwrap()
                .get()
                .saturating_sub(1) as u16,
            #[cfg(not(feature = "multithreading"))]
            num_threads: 0,
            render_mode: RenderMode::OptimizeSpeed,
        }
    }
}

impl RenderContext {
    /// Create a new render context with the given width and height in pixels.
    pub fn new(width: u16, height: u16) -> Self {
        Self::new_with(width, height, RenderSettings::default())
    }

    /// Create a new render context with specific settings.
    pub fn new_with(width: u16, height: u16, settings: RenderSettings) -> Self {
        #[cfg(feature = "multithreading")]
        let dispatcher: Box<dyn Dispatcher> = if settings.num_threads == 0 {
            Box::new(SingleThreadedDispatcher::new(width, height, settings.level))
        } else {
            Box::new(MultiThreadedDispatcher::new(
                width,
                height,
                settings.num_threads,
                settings.level,
            ))
        };

        #[cfg(not(feature = "multithreading"))]
        let dispatcher: Box<dyn Dispatcher> =
            { Box::new(SingleThreadedDispatcher::new(width, height, settings.level)) };

        let transform = Affine::IDENTITY;
        let fill_rule = Fill::NonZero;
        let paint = BLACK.into();
        let paint_transform = Affine::IDENTITY;
        let stroke = Stroke {
            width: 1.0,
            join: Join::Bevel,
            start_cap: Cap::Butt,
            end_cap: Cap::Butt,
            ..Default::default()
        };
        let encoded_paints = vec![];
        let temp_path = BezPath::new();
        let aliasing_threshold = None;

        Self {
            width,
            height,
            dispatcher,
            transform,
            aliasing_threshold,
            paint,
            render_settings: settings,
            paint_transform,
            fill_rule,
            stroke,
            temp_path,
            encoded_paints,
        }
    }

    fn encode_current_paint(&mut self) -> Paint {
        match self.paint.clone() {
            PaintType::Solid(s) => s.into(),
            PaintType::Gradient(g) => {
                // TODO: Add caching?
                g.encode_into(
                    &mut self.encoded_paints,
                    self.transform * self.paint_transform,
                )
            }
            PaintType::Image(i) => i.encode_into(
                &mut self.encoded_paints,
                self.transform * self.paint_transform,
            ),
        }
    }

    /// Fill a path.
    pub fn fill_path(&mut self, path: &BezPath) {
        let paint = self.encode_current_paint();
        self.dispatcher.fill_path(
            path,
            self.fill_rule,
            self.transform,
            paint,
            self.aliasing_threshold,
        );
    }

    /// Stroke a path.
    pub fn stroke_path(&mut self, path: &BezPath) {
        let paint = self.encode_current_paint();
        self.dispatcher.stroke_path(
            path,
            &self.stroke,
            self.transform,
            paint,
            self.aliasing_threshold,
        );
    }

    /// Fill a rectangle.
    pub fn fill_rect(&mut self, rect: &Rect) {
        self.rect_to_temp_path(rect);
        let paint = self.encode_current_paint();
        self.dispatcher.fill_path(
            &self.temp_path,
            self.fill_rule,
            self.transform,
            paint,
            self.aliasing_threshold,
        );
    }

    fn rect_to_temp_path(&mut self, rect: &Rect) {
        self.temp_path.truncate(0);
        self.temp_path
            .push(PathEl::MoveTo(Point::new(rect.x0, rect.y0)));
        self.temp_path
            .push(PathEl::LineTo(Point::new(rect.x1, rect.y0)));
        self.temp_path
            .push(PathEl::LineTo(Point::new(rect.x1, rect.y1)));
        self.temp_path
            .push(PathEl::LineTo(Point::new(rect.x0, rect.y1)));
        self.temp_path.push(PathEl::ClosePath);
    }

    /// Fill a blurred rectangle with the given radius and standard deviation.
    ///
    /// Note that this only works properly if the current paint is set to a solid color.
    /// If not, it will fall back to using black as the fill color.
    pub fn fill_blurred_rounded_rect(&mut self, rect: &Rect, radius: f32, std_dev: f32) {
        let color = match self.paint {
            PaintType::Solid(s) => s,
            // Fallback to black when attempting to blur a rectangle with an image/gradient paint
            _ => BLACK,
        };

        let blurred_rect = BlurredRoundedRectangle {
            rect: *rect,
            color,
            radius,
            std_dev,
        };

        // The actual rectangle we paint needs to be larger so that the blurring effect
        // is not cut off.
        // The impulse response of a gaussian filter is infinite.
        // For performance reason we cut off the filter at some extent where the response is close to zero.
        let kernel_size = 2.5 * std_dev;
        let inflated_rect = rect.inflate(f64::from(kernel_size), f64::from(kernel_size));
        let transform = self.transform * self.paint_transform;

        self.rect_to_temp_path(&inflated_rect);

        let paint = blurred_rect.encode_into(&mut self.encoded_paints, transform);
        self.dispatcher.fill_path(
            &self.temp_path,
            Fill::NonZero,
            self.transform,
            paint,
            self.aliasing_threshold,
        );
    }

    /// Stroke a rectangle.
    pub fn stroke_rect(&mut self, rect: &Rect) {
        self.rect_to_temp_path(rect);
        let paint = self.encode_current_paint();
        self.dispatcher.stroke_path(
            &self.temp_path,
            &self.stroke,
            self.transform,
            paint,
            self.aliasing_threshold,
        );
    }

    /// Creates a builder for drawing a run of glyphs that have the same attributes.
    #[cfg(feature = "text")]
    pub fn glyph_run(&mut self, font: &crate::peniko::Font) -> GlyphRunBuilder<'_, Self> {
        GlyphRunBuilder::new(font.clone(), self.transform, self)
    }

    /// Push a new layer with the given properties.
    ///
    /// Note that the mask, if provided, needs to have the same size as the render context. Otherwise,
    /// it will be ignored. In addition to that, the mask will not be affected by the current
    /// transformation matrix in place.
    pub fn push_layer(
        &mut self,
        clip_path: Option<&BezPath>,
        blend_mode: Option<BlendMode>,
        opacity: Option<f32>,
        mask: Option<Mask>,
    ) {
        let mask = mask.and_then(|m| {
            if m.width() != self.width || m.height() != self.height {
                None
            } else {
                Some(m)
            }
        });

        let blend_mode = blend_mode.unwrap_or(BlendMode::new(Mix::Normal, Compose::SrcOver));
        let opacity = opacity.unwrap_or(1.0);

        self.dispatcher.push_layer(
            clip_path,
            self.fill_rule,
            self.transform,
            blend_mode,
            opacity,
            self.aliasing_threshold,
            mask,
        );
    }

    /// Push a new clip layer.
    pub fn push_clip_layer(&mut self, path: &BezPath) {
        self.push_layer(Some(path), None, None, None);
    }

    /// Push a new blend layer.
    pub fn push_blend_layer(&mut self, blend_mode: BlendMode) {
        self.push_layer(None, Some(blend_mode), None, None);
    }

    /// Push a new opacity layer.
    pub fn push_opacity_layer(&mut self, opacity: f32) {
        self.push_layer(None, None, Some(opacity), None);
    }

    /// Set the aliasing threshold.
    ///
    /// If set to `None` (which is the recommended option in nearly all cases),
    /// anti-aliasing will be applied.
    ///
    /// If instead set to some value, then a pixel will be fully painted if
    /// the coverage is bigger than the threshold (between 0 and 255), otherwise
    /// it will not be painted at all.
    ///
    /// Note that there is no performance benefit to disabling anti-aliasing and
    /// this functionality is simply provided for compatibility.
    pub fn set_aliasing_threshold(&mut self, aliasing_threshold: Option<u8>) {
        self.aliasing_threshold = aliasing_threshold;
    }

    /// Push a new mask layer.
    ///
    /// Note that the mask, if provided, needs to have the same size as the render context. Otherwise,
    /// it will be ignored. In addition to that, the mask will not be affected by the current
    /// transformation matrix in place.
    pub fn push_mask_layer(&mut self, mask: Mask) {
        self.push_layer(None, None, None, Some(mask));
    }

    /// Pop the last-pushed layer.
    pub fn pop_layer(&mut self) {
        self.dispatcher.pop_layer();
    }

    /// Set the current stroke.
    pub fn set_stroke(&mut self, stroke: Stroke) {
        self.stroke = stroke;
    }

    /// Get the current stroke
    pub fn stroke(&self) -> &Stroke {
        &self.stroke
    }

    /// Set the current paint.
    pub fn set_paint(&mut self, paint: impl Into<PaintType>) {
        self.paint = paint.into();
    }

    /// Get the current paint.
    pub fn paint(&self) -> &PaintType {
        &self.paint
    }

    /// Set the current paint transform.
    ///
    /// The paint transform is applied to the paint after the transform of the geometry the paint
    /// is drawn in, i.e., the paint transform is applied after the global transform. This allows
    /// transforming the paint independently from the drawn geometry.
    pub fn set_paint_transform(&mut self, paint_transform: Affine) {
        self.paint_transform = paint_transform;
    }

    /// Get the current paint transform.
    pub fn paint_transform(&self) -> &Affine {
        &self.paint_transform
    }

    /// Reset the current paint transform.
    pub fn reset_paint_transform(&mut self) {
        self.paint_transform = Affine::IDENTITY;
    }

    /// Set the current fill rule.
    pub fn set_fill_rule(&mut self, fill_rule: Fill) {
        self.fill_rule = fill_rule;
    }

    /// Get the current fill rule.
    pub fn fill_rule(&self) -> &Fill {
        &self.fill_rule
    }

    /// Set the current transform.
    pub fn set_transform(&mut self, transform: Affine) {
        self.transform = transform;
    }

    /// Get the current transform.
    pub fn transform(&self) -> &Affine {
        &self.transform
    }

    /// Reset the current transform.
    pub fn reset_transform(&mut self) {
        self.transform = Affine::IDENTITY;
    }

    /// Reset the render context.
    pub fn reset(&mut self) {
        self.dispatcher.reset();
        self.encoded_paints.clear();
        self.reset_transform();
        self.reset_paint_transform();
    }

    /// Flush any pending operations.
    ///
    /// This is a no-op when using the single-threaded render mode, and can be ignored.
    /// For multi-threaded rendering, you _have_ to call this before rasterizing, otherwise
    /// the program will panic.
    pub fn flush(&mut self) {
        self.dispatcher.flush();
    }

    /// Render the current context into a buffer.
    /// The buffer is expected to be in premultiplied RGBA8 format with length `width * height * 4`
    pub fn render_to_buffer(
        &self,
        buffer: &mut [u8],
        width: u16,
        height: u16,
        render_mode: RenderMode,
    ) {
        // TODO: Maybe we should move those checks into the dispatcher.
        let wide = self.dispatcher.wide();
        assert!(!wide.has_layers(), "some layers haven't been popped yet");
        assert_eq!(
            buffer.len(),
            (width as usize) * (height as usize) * 4,
            "provided width ({}) and height ({}) do not match buffer size ({})",
            width,
            height,
            buffer.len(),
        );

        self.dispatcher
            .rasterize(buffer, render_mode, width, height, &self.encoded_paints);
    }

    /// Render the current context into a pixmap.
    pub fn render_to_pixmap(&self, pixmap: &mut Pixmap) {
        let width = pixmap.width();
        let height = pixmap.height();
        self.render_to_buffer(
            pixmap.data_as_u8_slice_mut(),
            width,
            height,
            self.render_settings.render_mode,
        );
    }

    /// Return the width of the pixmap.
    pub fn width(&self) -> u16 {
        self.width
    }

    /// Return the height of the pixmap.
    pub fn height(&self) -> u16 {
        self.height
    }

    /// Return the render settings used by the `RenderContext`.
    pub fn render_settings(&self) -> &RenderSettings {
        &self.render_settings
    }
}

#[cfg(feature = "text")]
impl GlyphRenderer for RenderContext {
    fn fill_glyph(&mut self, prepared_glyph: PreparedGlyph<'_>) {
        match prepared_glyph.glyph_type {
            GlyphType::Outline(glyph) => {
                let paint = self.encode_current_paint();
                self.dispatcher.fill_path(
                    glyph.path,
                    Fill::NonZero,
                    prepared_glyph.transform,
                    paint,
                    self.aliasing_threshold,
                );
            }
            GlyphType::Bitmap(glyph) => {
                // We need to change the state of the render context
                // to render the bitmap, but don't want to pollute the context,
                // so simulate a `save` and `restore` operation.
                let old_transform = self.transform;
                let old_paint = self.paint.clone();

                // If we scale down by a large factor, fall back to cubic scaling.
                let quality = if prepared_glyph.transform.as_coeffs()[0] < 0.5
                    || prepared_glyph.transform.as_coeffs()[3] < 0.5
                {
                    crate::peniko::ImageQuality::High
                } else {
                    crate::peniko::ImageQuality::Medium
                };

                let image = vello_common::paint::Image {
                    source: ImageSource::Pixmap(Arc::new(glyph.pixmap)),
                    x_extend: crate::peniko::Extend::Pad,
                    y_extend: crate::peniko::Extend::Pad,
                    quality,
                };

                self.set_paint(image);
                self.set_transform(prepared_glyph.transform);
                self.fill_rect(&glyph.area);

                // Restore the state.
                self.set_paint(old_paint);
                self.transform = old_transform;
            }
            GlyphType::Colr(glyph) => {
                // Same as for bitmap glyphs, save the state and restore it later on.
                let old_transform = self.transform;
                let old_paint = self.paint.clone();
                let context_color = match old_paint {
                    PaintType::Solid(s) => s,
                    _ => BLACK,
                };

                let area = glyph.area;

                let glyph_pixmap = {
                    let settings = RenderSettings {
                        level: self.render_settings.level,
                        render_mode: self.render_settings.render_mode,
                        num_threads: 0,
                    };

                    let mut ctx = Self::new_with(glyph.pix_width, glyph.pix_height, settings);
                    let mut pix = Pixmap::new(glyph.pix_width, glyph.pix_height);

                    let mut colr_painter = ColrPainter::new(glyph, context_color, &mut ctx);
                    colr_painter.paint();

                    // Technically not necessary since we always render single-threaded, but just
                    // to be safe.
                    ctx.flush();
                    ctx.render_to_pixmap(&mut pix);

                    pix
                };

                let image = vello_common::paint::Image {
                    source: ImageSource::Pixmap(Arc::new(glyph_pixmap)),
                    x_extend: crate::peniko::Extend::Pad,
                    y_extend: crate::peniko::Extend::Pad,
                    // Since the pixmap will already have the correct size, no need to
                    // use a different image quality here.
                    quality: crate::peniko::ImageQuality::Low,
                };

                self.set_paint(image);
                self.set_transform(prepared_glyph.transform);
                self.fill_rect(&area);

                // Restore the state.
                self.set_paint(old_paint);
                self.transform = old_transform;
            }
        }
    }

    fn stroke_glyph(&mut self, prepared_glyph: PreparedGlyph<'_>) {
        match prepared_glyph.glyph_type {
            GlyphType::Outline(glyph) => {
                let paint = self.encode_current_paint();
                self.dispatcher.stroke_path(
                    glyph.path,
                    &self.stroke,
                    prepared_glyph.transform,
                    paint,
                    self.aliasing_threshold,
                );
            }
            GlyphType::Bitmap(_) | GlyphType::Colr(_) => {
                // The definitions of COLR and bitmap glyphs can't meaningfully support being stroked.
                // (COLR's imaging model only has fills)
                self.fill_glyph(prepared_glyph);
            }
        }
    }
}

#[cfg(feature = "text")]
impl ColrRenderer for RenderContext {
    fn push_clip_layer(&mut self, clip: &BezPath) {
        Self::push_clip_layer(self, clip);
    }

    fn push_blend_layer(&mut self, blend_mode: BlendMode) {
        Self::push_blend_layer(self, blend_mode);
    }

    fn fill_solid(&mut self, color: AlphaColor<Srgb>) {
        self.set_paint(color);
        self.fill_rect(&Rect::new(
            0.0,
            0.0,
            f64::from(self.width),
            f64::from(self.height),
        ));
    }

    fn fill_gradient(&mut self, gradient: crate::peniko::Gradient) {
        self.set_paint(gradient);
        self.fill_rect(&Rect::new(
            0.0,
            0.0,
            f64::from(self.width),
            f64::from(self.height),
        ));
    }

    fn set_paint_transform(&mut self, affine: Affine) {
        Self::set_paint_transform(self, affine);
    }

    fn pop_layer(&mut self) {
        Self::pop_layer(self);
    }
}

impl Recordable for RenderContext {
    fn record<F>(&mut self, recording: &mut Recording, f: F)
    where
        F: FnOnce(&mut Recorder<'_>),
    {
        let mut recorder = Recorder::new(recording, self.transform);
        f(&mut recorder);
    }

    fn prepare_recording(&mut self, recording: &mut Recording) {
        let buffers = recording.take_cached_strips();
        let (strip_storage, strip_start_indices) =
            self.generate_strips_from_commands(recording.commands(), buffers);
        recording.set_cached_strips(strip_storage, strip_start_indices);
    }

    fn execute_recording(&mut self, recording: &Recording) {
        recording.enforce_matching_transform(&self.transform);
        let (cached_strips, cached_alphas) = recording.get_cached_strips();
        let adjusted_strips = self.prepare_cached_strips(cached_strips, cached_alphas);

        // Use pre-calculated strip start indices from when we generated the cache.
        let strip_start_indices = recording.get_strip_start_indices();
        let mut range_index = 0;

        // Replay commands in order, using cached strips for geometry.
        for command in recording.commands() {
            match command {
                RenderCommand::FillPath(_)
                | RenderCommand::StrokePath(_)
                | RenderCommand::FillRect(_)
                | RenderCommand::StrokeRect(_) => {
                    self.process_geometry_command(
                        strip_start_indices,
                        range_index,
                        &adjusted_strips,
                    );
                    range_index += 1;
                }
                #[cfg(feature = "text")]
                RenderCommand::FillOutlineGlyph(_) | RenderCommand::StrokeOutlineGlyph(_) => {
                    self.process_geometry_command(
                        strip_start_indices,
                        range_index,
                        &adjusted_strips,
                    );
                    range_index += 1;
                }
                RenderCommand::SetPaint(paint) => {
                    self.set_paint(paint.clone());
                }
                RenderCommand::SetPaintTransform(transform) => {
                    self.set_paint_transform(*transform);
                }
                RenderCommand::ResetPaintTransform => {
                    self.reset_paint_transform();
                }
                RenderCommand::SetTransform(transform) => {
                    self.set_transform(*transform);
                }
                RenderCommand::SetFillRule(fill_rule) => {
                    self.set_fill_rule(*fill_rule);
                }
                RenderCommand::SetStroke(stroke) => {
                    self.set_stroke(stroke.clone());
                }
                RenderCommand::PushLayer(PushLayerCommand {
                    clip_path,
                    blend_mode,
                    opacity,
                    mask,
                }) => {
                    self.push_layer(clip_path.as_ref(), *blend_mode, *opacity, mask.clone());
                }
                RenderCommand::PopLayer => {
                    self.pop_layer();
                }
            }
        }
    }
}

/// Saved state for recording operations.
#[derive(Debug)]
struct RenderState {
    transform: Affine,
    fill_rule: Fill,
    stroke: Stroke,
    paint: PaintType,
    paint_transform: Affine,
}

/// Recording management implementation.
impl RenderContext {
    /// Generate strips from strip commands and capture ranges.
    ///
    /// Returns:
    /// - `collected_strips`: The generated strips.
    /// - `collected_alphas`: The generated alphas.
    /// - `strip_start_indices`: The start indices of strips for each geometry command.
    fn generate_strips_from_commands(
        &mut self,
        commands: &[RenderCommand],
        buffers: (StripStorage, Vec<usize>),
    ) -> (StripStorage, Vec<usize>) {
        let (mut strip_storage, mut strip_start_indices) = buffers;
        strip_storage.clear();
        strip_storage.set_generation_mode(GenerationMode::Append);
        strip_start_indices.clear();

        let saved_state = self.take_current_state();
        let mut strip_generator =
            StripGenerator::new(self.width, self.height, self.render_settings.level);

        for command in commands {
            let start_index = strip_storage.strips.len();

            match command {
                RenderCommand::FillPath(path) => {
                    strip_generator.generate_filled_path(
                        path,
                        self.fill_rule,
                        self.transform,
                        self.aliasing_threshold,
                        &mut strip_storage,
                    );
                    strip_start_indices.push(start_index);
                }
                RenderCommand::StrokePath(path) => {
                    strip_generator.generate_stroked_path(
                        path,
                        &self.stroke,
                        self.transform,
                        self.aliasing_threshold,
                        &mut strip_storage,
                    );
                    strip_start_indices.push(start_index);
                }
                RenderCommand::FillRect(rect) => {
                    self.rect_to_temp_path(rect);
                    strip_generator.generate_filled_path(
                        &self.temp_path,
                        self.fill_rule,
                        self.transform,
                        self.aliasing_threshold,
                        &mut strip_storage,
                    );
                    strip_start_indices.push(start_index);
                }
                RenderCommand::StrokeRect(rect) => {
                    self.rect_to_temp_path(rect);
                    strip_generator.generate_stroked_path(
                        &self.temp_path,
                        &self.stroke,
                        self.transform,
                        self.aliasing_threshold,
                        &mut strip_storage,
                    );
                    strip_start_indices.push(start_index);
                }
                #[cfg(feature = "text")]
<<<<<<< HEAD
                RenderCommand::FillOutlineGlyph((path, glyph_transform)) => {
                    self.generate_fill_strips(
                        path,
                        &mut collected_strips,
                        *glyph_transform,
                        &mut strip_generator,
=======
                RenderCommand::FillOutlineGlyph((path, transform)) => {
                    let glyph_transform = self.transform * *transform;
                    strip_generator.generate_filled_path(
                        path,
                        self.fill_rule,
                        glyph_transform,
                        self.aliasing_threshold,
                        &mut strip_storage,
>>>>>>> 418803ed
                    );
                    strip_start_indices.push(start_index);
                }
                #[cfg(feature = "text")]
<<<<<<< HEAD
                RenderCommand::StrokeOutlineGlyph((path, glyph_transform)) => {
                    self.generate_stroke_strips(
                        path,
                        &mut collected_strips,
                        *glyph_transform,
                        &mut strip_generator,
=======
                RenderCommand::StrokeOutlineGlyph((path, transform)) => {
                    let glyph_transform = self.transform * *transform;
                    strip_generator.generate_stroked_path(
                        path,
                        &self.stroke,
                        glyph_transform,
                        self.aliasing_threshold,
                        &mut strip_storage,
>>>>>>> 418803ed
                    );
                    strip_start_indices.push(start_index);
                }
                RenderCommand::SetTransform(transform) => {
                    self.transform = *transform;
                }
                RenderCommand::SetFillRule(fill_rule) => {
                    self.fill_rule = *fill_rule;
                }
                RenderCommand::SetStroke(stroke) => {
                    self.stroke = stroke.clone();
                }

                _ => {}
            }
        }

        self.restore_state(saved_state);

        (strip_storage, strip_start_indices)
    }
}

/// Recording management implementation.
impl RenderContext {
    fn process_geometry_command(
        &mut self,
        strip_start_indices: &[usize],
        range_index: usize,
        adjusted_strips: &[Strip],
    ) {
        assert!(
            range_index < strip_start_indices.len(),
            "Strip range index out of bounds"
        );
        let start = strip_start_indices[range_index];
        let end = strip_start_indices
            .get(range_index + 1)
            .copied()
            .unwrap_or(adjusted_strips.len());
        let count = end - start;
        assert!(
            start < adjusted_strips.len() && count > 0,
            "Invalid strip range"
        );
        let paint = self.encode_current_paint();
        self.dispatcher
            .generate_wide_cmd(&adjusted_strips[start..end], paint);
    }

    /// Prepare cached strips for rendering by adjusting indices.
    fn prepare_cached_strips(
        &mut self,
        cached_strips: &[Strip],
        cached_alphas: &[u8],
    ) -> Vec<Strip> {
        // Calculate offset for alpha indices based on current dispatcher's alpha buffer size.
        let alpha_offset = {
            let storage = self.dispatcher.strip_storage_mut();
            let offset = storage.alphas.len() as u32;
            // Extend the dispatcher's alpha buffer with cached alphas.
            storage.alphas.extend(cached_alphas);

            offset
        };
        // Create adjusted strips with corrected alpha indices.
        cached_strips
            .iter()
            .map(move |strip| {
                let mut adjusted_strip = *strip;
                adjusted_strip.alpha_idx += alpha_offset;
                adjusted_strip
            })
            .collect()
    }

    /// Save the current rendering state.
    fn take_current_state(&mut self) -> RenderState {
        RenderState {
            paint: self.paint.clone(),
            paint_transform: self.paint_transform,
            transform: self.transform,
            fill_rule: self.fill_rule,
            stroke: core::mem::take(&mut self.stroke),
        }
    }

    /// Restore the saved rendering state.
    fn restore_state(&mut self, state: RenderState) {
        self.transform = state.transform;
        self.fill_rule = state.fill_rule;
        self.stroke = state.stroke;
        self.paint = state.paint;
        self.paint_transform = state.paint_transform;
    }
}

#[cfg(test)]
mod tests {
    use crate::RenderContext;
    use vello_common::kurbo::{Rect, Shape};
    use vello_common::tile::Tile;

    #[test]
    fn clip_overflow() {
        let mut ctx = RenderContext::new(100, 100);

        for _ in 0..(usize::from(u16::MAX) + 1).div_ceil(usize::from(Tile::HEIGHT * Tile::WIDTH)) {
            ctx.fill_rect(&Rect::new(0.0, 0.0, 1.0, 1.0));
        }

        ctx.push_clip_layer(&Rect::new(20.0, 20.0, 180.0, 180.0).to_path(0.1));
        ctx.pop_layer();
        ctx.flush();
    }

    #[cfg(feature = "multithreading")]
    #[test]
    fn multithreaded_crash_after_reset() {
        use crate::{Level, RenderMode, RenderSettings};
        use vello_common::pixmap::Pixmap;

        let mut pixmap = Pixmap::new(200, 200);
        let settings = RenderSettings {
            level: Level::try_detect().unwrap_or(Level::fallback()),
            num_threads: 1,
            render_mode: RenderMode::OptimizeQuality,
        };

        let mut ctx = RenderContext::new_with(200, 200, settings);
        ctx.reset();
        ctx.fill_path(&Rect::new(0.0, 0.0, 100.0, 100.0).to_path(0.1));
        ctx.flush();
        ctx.render_to_pixmap(&mut pixmap);
        ctx.flush();
        ctx.render_to_pixmap(&mut pixmap);
    }
}<|MERGE_RESOLUTION|>--- conflicted
+++ resolved
@@ -801,44 +801,24 @@
                     strip_start_indices.push(start_index);
                 }
                 #[cfg(feature = "text")]
-<<<<<<< HEAD
                 RenderCommand::FillOutlineGlyph((path, glyph_transform)) => {
-                    self.generate_fill_strips(
-                        path,
-                        &mut collected_strips,
-                        *glyph_transform,
-                        &mut strip_generator,
-=======
-                RenderCommand::FillOutlineGlyph((path, transform)) => {
-                    let glyph_transform = self.transform * *transform;
                     strip_generator.generate_filled_path(
                         path,
                         self.fill_rule,
-                        glyph_transform,
+                        *glyph_transform,
                         self.aliasing_threshold,
                         &mut strip_storage,
->>>>>>> 418803ed
                     );
                     strip_start_indices.push(start_index);
                 }
                 #[cfg(feature = "text")]
-<<<<<<< HEAD
                 RenderCommand::StrokeOutlineGlyph((path, glyph_transform)) => {
-                    self.generate_stroke_strips(
-                        path,
-                        &mut collected_strips,
-                        *glyph_transform,
-                        &mut strip_generator,
-=======
-                RenderCommand::StrokeOutlineGlyph((path, transform)) => {
-                    let glyph_transform = self.transform * *transform;
                     strip_generator.generate_stroked_path(
                         path,
                         &self.stroke,
-                        glyph_transform,
+                        *glyph_transform,
                         self.aliasing_threshold,
                         &mut strip_storage,
->>>>>>> 418803ed
                     );
                     strip_start_indices.push(start_index);
                 }
