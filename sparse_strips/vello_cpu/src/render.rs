--- conflicted
+++ resolved
@@ -196,11 +196,7 @@
                 for cmd in &wtile.cmds {
                     fine.run_cmd(cmd, &self.alphas, &self.encoded_paints);
                 }
-<<<<<<< HEAD
-                fine.pack();
-=======
-                fine.pack(x, y, &mut pixmap.buf);
->>>>>>> 8c66198c
+                fine.pack(&mut pixmap.buf);
             }
         }
     }
