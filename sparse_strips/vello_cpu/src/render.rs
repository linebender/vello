--- conflicted
+++ resolved
@@ -28,11 +28,7 @@
 use vello_common::pixmap::Pixmap;
 use vello_common::recording::{PushLayerCommand, Recordable, Recording, RenderCommand};
 use vello_common::strip::Strip;
-<<<<<<< HEAD
-use vello_common::strip_generator::{StripGenerator, StripStorage};
-=======
-use vello_common::strip_generator::{GenerationMode, StripGenerator, StripStorage};
->>>>>>> 418803ed
+use vello_common::strip_generator::{StripGenerator, GenerationMode, StripStorage};
 #[cfg(feature = "text")]
 use vello_common::{
     color::{AlphaColor, Srgb},
@@ -741,12 +737,8 @@
         buffers: (StripStorage, Vec<usize>),
     ) -> (StripStorage, Vec<usize>) {
         let (mut strip_storage, mut strip_start_indices) = buffers;
-<<<<<<< HEAD
-        strip_storage.reset();
-=======
         strip_storage.clear();
         strip_storage.set_generation_mode(GenerationMode::Append);
->>>>>>> 418803ed
         strip_start_indices.clear();
 
         let saved_state = self.take_current_state();
@@ -764,10 +756,6 @@
                         self.transform,
                         self.aliasing_threshold,
                         &mut strip_storage,
-<<<<<<< HEAD
-                        false,
-=======
->>>>>>> 418803ed
                     );
                     strip_start_indices.push(start_index);
                 }
@@ -778,10 +766,6 @@
                         self.transform,
                         self.aliasing_threshold,
                         &mut strip_storage,
-<<<<<<< HEAD
-                        false,
-=======
->>>>>>> 418803ed
                     );
                     strip_start_indices.push(start_index);
                 }
@@ -793,10 +777,6 @@
                         self.transform,
                         self.aliasing_threshold,
                         &mut strip_storage,
-<<<<<<< HEAD
-                        false,
-=======
->>>>>>> 418803ed
                     );
                     strip_start_indices.push(start_index);
                 }
@@ -808,10 +788,6 @@
                         self.transform,
                         self.aliasing_threshold,
                         &mut strip_storage,
-<<<<<<< HEAD
-                        false,
-=======
->>>>>>> 418803ed
                     );
                     strip_start_indices.push(start_index);
                 }
@@ -824,10 +800,6 @@
                         glyph_transform,
                         self.aliasing_threshold,
                         &mut strip_storage,
-<<<<<<< HEAD
-                        false,
-=======
->>>>>>> 418803ed
                     );
                     strip_start_indices.push(start_index);
                 }
@@ -840,10 +812,6 @@
                         glyph_transform,
                         self.aliasing_threshold,
                         &mut strip_storage,
-<<<<<<< HEAD
-                        false,
-=======
->>>>>>> 418803ed
                     );
                     strip_start_indices.push(start_index);
                 }
