// Copyright 2025 the Vello Authors
// SPDX-License-Identifier: Apache-2.0 OR MIT

//! Basic render operations.

use crate::fine::Fine;
use vello_common::coarse::{SceneState, Wide};
use vello_common::flatten::Line;
use vello_common::glyph::{GlyphRenderer, GlyphRunBuilder, PreparedGlyph};
use vello_common::kurbo::{Affine, BezPath, Cap, Join, Rect, Shape, Stroke};
use vello_common::paint::Paint;
use vello_common::peniko::Font;
use vello_common::peniko::color::palette::css::BLACK;
use vello_common::peniko::{BlendMode, Compose, Fill, Mix};
use vello_common::pixmap::Pixmap;
use vello_common::strip::Strip;
use vello_common::tile::Tiles;
use vello_common::{flatten, strip};

pub(crate) const DEFAULT_TOLERANCE: f64 = 0.1;
/// A render context.
#[derive(Debug)]
pub struct RenderContext {
    pub(crate) width: u16,
    pub(crate) height: u16,
    pub(crate) wide: Wide,
    pub(crate) alphas: Vec<u8>,
    pub(crate) line_buf: Vec<Line>,
    pub(crate) tiles: Tiles,
    pub(crate) strip_buf: Vec<Strip>,
    pub(crate) paint: Paint,
    pub(crate) stroke: Stroke,
    pub(crate) transform: Affine,
    pub(crate) fill_rule: Fill,
    pub(crate) blend_mode: BlendMode,
}

impl RenderContext {
    /// Create a new render context with the given width and height in pixels.
    pub fn new(width: u16, height: u16) -> Self {
        let wide = Wide::new(width, height);

        let alphas = vec![];
        let line_buf = vec![];
        let tiles = Tiles::new();
        let strip_buf = vec![];

        let transform = Affine::IDENTITY;
        let fill_rule = Fill::NonZero;
        let paint = BLACK.into();
        let stroke = Stroke {
            width: 1.0,
            join: Join::Bevel,
            start_cap: Cap::Butt,
            end_cap: Cap::Butt,
            ..Default::default()
        };
        let blend_mode = BlendMode::new(Mix::Normal, Compose::SrcOver);

        Self {
            width,
            height,
            wide,
            alphas,
            line_buf,
            tiles,
            strip_buf,
            transform,
            paint,
            fill_rule,
            stroke,
            blend_mode,
        }
    }

    /// Save the current scene state.
    pub fn save(&mut self) {
        self.wide.state_stack.push(SceneState { n_clip: 0 });
    }

    /// Restore the previous scene state.
    pub fn restore(&mut self) {
        self.wide.pop_clips();
        self.wide.state_stack.pop();
    }

    /// Fill a path.
    pub fn fill_path(&mut self, path: &BezPath) {
        flatten::fill(path, self.transform, &mut self.line_buf);
        self.render_path(self.fill_rule, self.paint.clone());
    }

    /// Stroke a path.
    pub fn stroke_path(&mut self, path: &BezPath) {
        flatten::stroke(path, &self.stroke, self.transform, &mut self.line_buf);
        self.render_path(Fill::NonZero, self.paint.clone());
    }

    /// Fill a rectangle.
    pub fn fill_rect(&mut self, rect: &Rect) {
        if self.transform.has_skew() {
            self.fill_path(&rect.to_path(DEFAULT_TOLERANCE));
        } else {
            let rect = transform_non_skewed_rect(rect, self.transform);
            self.render_rect(&rect, self.paint.clone());
        }
    }

    /// Stroke a rectangle.
    pub fn stroke_rect(&mut self, rect: &Rect) {
        self.stroke_path(&rect.to_path(DEFAULT_TOLERANCE));
    }

    /// Creates a builder for drawing a run of glyphs that have the same attributes.
    pub fn glyph_run(&mut self, font: &Font) -> GlyphRunBuilder<'_, Self> {
        GlyphRunBuilder::new(font.clone(), self.transform, self)
    }

    /// Clip a path.
    pub fn clip(&mut self, path: &BezPath) {
        flatten::fill(path, self.transform, &mut self.line_buf);
        self.make_strips(self.fill_rule);
        let strips = core::mem::take(&mut self.strip_buf);
        self.wide.push_clip(strips, self.fill_rule);
    }

    /// Set the current blend mode.
    pub fn set_blend_mode(&mut self, blend_mode: BlendMode) {
        self.blend_mode = blend_mode;
    }

    /// Set the current stroke.
    pub fn set_stroke(&mut self, stroke: Stroke) {
        self.stroke = stroke;
    }

    /// Set the current paint.
    pub fn set_paint(&mut self, paint: Paint) {
        self.paint = paint;
    }

    /// Set the current fill rule.
    pub fn set_fill_rule(&mut self, fill_rule: Fill) {
        self.fill_rule = fill_rule;
    }

    /// Set the current transform.
    pub fn set_transform(&mut self, transform: Affine) {
        self.transform = transform;
    }

    /// Reset the current transform.
    pub fn reset_transform(&mut self) {
        self.transform = Affine::IDENTITY;
    }

    /// Reset the render context.
    pub fn reset(&mut self) {
        self.line_buf.clear();
        self.tiles.reset();
        self.alphas.clear();
        self.strip_buf.clear();
        self.wide.reset();
    }

    /// Render the current context into a pixmap.
    pub fn render_to_pixmap(&self, pixmap: &mut Pixmap) {
        if let Some(state) = self.wide.state_stack.last() {
            if state.n_clip > 0 {
                panic!("All clips must be popped before rendering");
            }
        }
        let mut fine = Fine::new(pixmap.width, pixmap.height);

        let width_tiles = self.wide.width_tiles();
        let height_tiles = self.wide.height_tiles();
        for y in 0..height_tiles {
            for x in 0..width_tiles {
                let wtile = self.wide.get(x, y);

                fine.clear(wtile.bg.to_u8_array());
                for cmd in &wtile.cmds {
                    fine.run_cmd(cmd, &self.alphas);
                }
                fine.pack(x, y, &mut pixmap.buf);
            }
        }
    }

    /// Finish the coarse rasterization prior to fine rendering.
    ///
    /// This method is called when the render context is finished with rendering.
    /// It pops all the clips from the wide tiles.
    pub fn finish(&mut self) {
        self.wide.pop_clips();
    }

    /// Return the width of the pixmap.
    pub fn width(&self) -> u16 {
        self.width
    }

    /// Return the height of the pixmap.
    pub fn height(&self) -> u16 {
        self.height
    }

    // Assumes that `line_buf` contains the flattened path.
    fn render_path(&mut self, fill_rule: Fill, paint: Paint) {
        self.make_strips(fill_rule);
        self.wide.generate(&self.strip_buf, fill_rule, paint);
    }

    fn render_rect(&mut self, rect: &Rect, paint: Paint) {
        self.tiles.reset();
        strip::render_rect(
            rect,
            &mut self.strip_buf,
            &mut self.alphas,
            self.width,
            self.height,
        );
        self.wide.generate(&self.strip_buf, Fill::NonZero, paint);
    }

    fn make_strips(&mut self, fill_rule: Fill) {
        self.tiles
            .make_tiles(&self.line_buf, self.width, self.height);
        self.tiles.sort_tiles();

        strip::render(
            &self.tiles,
            &mut self.strip_buf,
            &mut self.alphas,
            fill_rule,
            &self.line_buf,
        );
    }
}

impl GlyphRenderer for RenderContext {
    fn fill_glyph(&mut self, glyph: PreparedGlyph<'_>) {
        match glyph {
            PreparedGlyph::Outline(glyph) => {
                flatten::fill(glyph.path, glyph.transform, &mut self.line_buf);
                self.render_path(Fill::NonZero, self.paint.clone());
            }
        }
    }

    fn stroke_glyph(&mut self, glyph: PreparedGlyph<'_>) {
        match glyph {
            PreparedGlyph::Outline(glyph) => {
                flatten::stroke(
                    glyph.path,
                    &self.stroke,
                    glyph.transform,
                    &mut self.line_buf,
                );
                self.render_path(Fill::NonZero, self.paint.clone());
            }
        }
    }
}

<<<<<<< HEAD
trait AffineExt {
    fn has_skew(&self) -> bool;
}

impl AffineExt for Affine {
    fn has_skew(&self) -> bool {
        let coeffs = self.as_coeffs();

        coeffs[1] != 0.0 || coeffs[2] != 0.0
    }
}

fn transform_non_skewed_rect(rect: &Rect, affine: Affine) -> Rect {
    debug_assert!(
        !affine.has_skew(),
        "this method should only be called with non-skewing transforms"
    );
    let [a, _, _, d, _, _] = affine.as_coeffs();

    Rect::new(a * rect.x0, d * rect.y0, a * rect.x1, d * rect.y1) + affine.translation()
=======
#[cfg(test)]
mod tests {
    use crate::RenderContext;
    use vello_common::kurbo::Rect;

    #[test]
    fn reset_render_context() {
        let mut ctx = RenderContext::new(100, 100);
        let rect = Rect::new(0.0, 0.0, 100.0, 100.0);

        ctx.fill_rect(&rect);

        assert!(!ctx.line_buf.is_empty());
        assert!(!ctx.strip_buf.is_empty());
        assert!(!ctx.alphas.is_empty());

        ctx.reset();

        assert!(ctx.line_buf.is_empty());
        assert!(ctx.strip_buf.is_empty());
        assert!(ctx.alphas.is_empty());
    }
>>>>>>> 4b64e12d
}<|MERGE_RESOLUTION|>--- conflicted
+++ resolved
@@ -263,7 +263,6 @@
     }
 }
 
-<<<<<<< HEAD
 trait AffineExt {
     fn has_skew(&self) -> bool;
 }
@@ -284,7 +283,8 @@
     let [a, _, _, d, _, _] = affine.as_coeffs();
 
     Rect::new(a * rect.x0, d * rect.y0, a * rect.x1, d * rect.y1) + affine.translation()
-=======
+}
+
 #[cfg(test)]
 mod tests {
     use crate::RenderContext;
@@ -307,5 +307,4 @@
         assert!(ctx.strip_buf.is_empty());
         assert!(ctx.alphas.is_empty());
     }
->>>>>>> 4b64e12d
 }