--- conflicted
+++ resolved
@@ -4,21 +4,12 @@
 //! Basic render operations.
 
 use crate::fine::Fine;
-<<<<<<< HEAD
-use crate::paint::{EncodedPaint, PaintType};
-use vello_common::coarse::Wide;
-=======
 use vello_common::coarse::{SceneState, Wide};
->>>>>>> 9e7f06af
 use vello_common::flatten::Line;
 use vello_common::glyph::{GlyphRenderer, GlyphRunBuilder, PreparedGlyph};
 use vello_common::kurbo::{Affine, BezPath, Cap, Join, Rect, Shape, Stroke};
-<<<<<<< HEAD
-use vello_common::paint::{IndexedPaint, Paint};
-=======
-use vello_common::paint::Paint;
+use vello_common::paint::{IndexedPaint, Paint, EncodedPaint, PaintType};
 use vello_common::peniko::Font;
->>>>>>> 9e7f06af
 use vello_common::peniko::color::palette::css::BLACK;
 use vello_common::peniko::{BlendMode, Compose, Fill, Mix};
 use vello_common::pixmap::Pixmap;
@@ -197,15 +188,9 @@
             for x in 0..width_tiles {
                 let wtile = self.wide.get(x, y);
 
-<<<<<<< HEAD
-                fine.clear(tile.bg.to_u8_array());
-                for cmd in &tile.cmds {
-                    fine.run_cmd(x, y, cmd, &self.alphas, &self.encoded_paints);
-=======
                 fine.clear(wtile.bg.to_u8_array());
                 for cmd in &wtile.cmds {
-                    fine.run_cmd(cmd, &self.alphas);
->>>>>>> 9e7f06af
+                    fine.run_cmd(x, y, cmd, &self.alphas);
                 }
                 fine.pack(x, y);
             }
