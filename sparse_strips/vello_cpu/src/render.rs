--- conflicted
+++ resolved
@@ -121,7 +121,6 @@
         GlyphRunBuilder::new(font.clone(), self.transform, self)
     }
 
-<<<<<<< HEAD
     /// Push a new layer with the given properties.
     ///
     /// Note that the mask, if provided, needs to have the same size as the render context. Otherwise,
@@ -134,11 +133,13 @@
         opacity: Option<u8>,
         mask: Option<Mask>,
     ) {
-        let clip = clip_path.map(|c| {
+        let clip = if let Some(c) = clip_path {
             flatten::fill(c, self.transform, &mut self.line_buf);
             self.make_strips(self.fill_rule);
-            (core::mem::take(&mut self.strip_buf), self.fill_rule)
-        });
+            Some((self.strip_buf.as_slice(), self.fill_rule))
+        } else {
+            None
+        };
 
         let mask = mask.and_then(|m| {
             if m.width() != self.width || m.height() != self.height {
@@ -169,14 +170,6 @@
     /// Push a new opacity layer.
     pub fn push_opacity_layer(&mut self, opacity: u8) {
         self.push_layer(None, None, Some(opacity), None);
-=======
-    /// Clip a path.
-    pub fn clip(&mut self, path: &BezPath) {
-        flatten::fill(path, self.transform, &mut self.line_buf);
-        self.make_strips(self.fill_rule);
-        self.wide
-            .push_clip(self.strip_buf.as_slice(), self.fill_rule);
->>>>>>> 244ed018
     }
 
     /// Push a new mask layer.
