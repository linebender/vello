// Copyright 2025 the Vello Authors
// SPDX-License-Identifier: Apache-2.0 OR MIT

//! Tests for clipping.

use crate::renderer::Renderer;
use crate::util::{circular_star, crossed_line_star};
use std::f64::consts::PI;
use vello_api::color::palette::css::{
    BLACK, BLUE, DARK_BLUE, DARK_GREEN, GREEN, REBECCA_PURPLE, RED,
};
use vello_api::peniko::Color;
use vello_common::coarse::WideTile;
use vello_common::kurbo::{Affine, BezPath, Circle, Point, Rect, Shape, Stroke};
use vello_common::peniko::Fill;
use vello_common::tile::Tile;
use vello_dev_macros::vello_test;

#[vello_test(height = 8)]
fn clip_single_wide_tile(ctx: &mut impl Renderer) {
    const WIDTH: f64 = 100.0;
    assert!(WIDTH <= WideTile::WIDTH as f64, "Width larger than a tile");
    const HEIGHT: f64 = Tile::HEIGHT as f64;
    const OFFSET: f64 = WIDTH / 3.0;

    let colors = [RED, GREEN, BLUE];

    for (i, color) in colors.iter().enumerate() {
        let clip_rect = Rect::new((i as f64) * OFFSET, 0.0, WIDTH, HEIGHT);
        ctx.push_clip_layer(&clip_rect.to_path(0.1));
        ctx.set_paint(*color);
        ctx.fill_rect(&Rect::new(0.0, 0.0, WIDTH, HEIGHT));
    }
    for _ in colors.iter() {
        ctx.pop_layer();
    }
}

#[vello_test(hybrid_tolerance = 1)]
fn clip_triangle_with_star(ctx: &mut impl Renderer) {
    let mut triangle_path = BezPath::new();
    triangle_path.move_to((10.0, 10.0));
    triangle_path.line_to((90.0, 20.0));
    triangle_path.line_to((20.0, 90.0));
    triangle_path.close_path();

    let stroke = Stroke::new(1.0);
    ctx.set_paint(DARK_BLUE);
    ctx.set_stroke(stroke);
    ctx.stroke_path(&triangle_path);

    let star_path = circular_star(Point::new(50., 50.), 13, 25., 45.);

    ctx.push_clip_layer(&star_path);
    ctx.set_paint(REBECCA_PURPLE);
    ctx.fill_path(&triangle_path);
    ctx.pop_layer();
}

#[vello_test]
fn clip_rectangle_with_star_nonzero(ctx: &mut impl Renderer) {
    let rect = Rect::new(0.0, 0.0, 100.0, 100.0);
    // Create a self-intersecting star shape that will show the difference between fill rules
    let star_path = crossed_line_star();

    // Set the fill rule to NonZero before applying the clip
    ctx.set_fill_rule(Fill::NonZero);
    // Apply the star as a clip
    ctx.push_clip_layer(&star_path);
    // Draw a rectangle that should be clipped by the star
    // The NonZero fill rule will treat self-intersecting regions as filled
    ctx.set_paint(REBECCA_PURPLE);
    ctx.fill_rect(&rect);
    ctx.pop_layer();
}

#[vello_test]
fn clip_rectangle_with_star_evenodd(ctx: &mut impl Renderer) {
    let rect = Rect::new(0.0, 0.0, 100.0, 100.0);
    // Create a self-intersecting star shape that will show the difference between fill rules
    let star_path = crossed_line_star();

    // Set the fill rule to EvenOdd before applying the clip
    ctx.set_fill_rule(Fill::EvenOdd);
    // Apply the star as a clip
    ctx.push_clip_layer(&star_path);
    // Draw a rectangle that should be clipped by the star
    // The EvenOdd rule should create a "hole" in the middle where the paths overlap
    ctx.set_paint(REBECCA_PURPLE);
    ctx.fill_rect(&rect);
    ctx.pop_layer();
}

<<<<<<< HEAD
#[vello_test(cpu_u8_tolerance = 1)]
=======
#[vello_test(hybrid_tolerance = 1)]
fn clip_deeply_nested_circles(ctx: &mut impl Renderer) {
    const INITIAL_RADIUS: f64 = 48.0;
    const RADIUS_DECREMENT: f64 = 2.5;
    const INNER_COUNT: usize = 10;
    // `.ceil()` is not constant-evaluatable, so we have to do this at runtime.
    let outer_count: usize =
        (INITIAL_RADIUS / RADIUS_DECREMENT / INNER_COUNT as f64).ceil() as usize;
    const COLORS: [Color; INNER_COUNT] = [
        RED,
        DARK_BLUE,
        DARK_GREEN,
        REBECCA_PURPLE,
        BLACK,
        BLUE,
        GREEN,
        RED,
        DARK_BLUE,
        DARK_GREEN,
    ];

    const COVER_RECT: Rect = Rect::new(0.0, 0.0, 100.0, 100.0);
    const CENTER: Point = Point::new(50.0, 50.0);
    let mut radius = INITIAL_RADIUS;

    for _ in 0..outer_count {
        for color in COLORS.iter() {
            let clip_circle = Circle::new(CENTER, radius).to_path(0.1);
            draw_clipping_outline(ctx, &clip_circle);
            ctx.push_clip_layer(&clip_circle);

            ctx.set_paint(*color);
            ctx.fill_rect(&COVER_RECT);

            radius -= RADIUS_DECREMENT;
        }
    }
    for _ in 0..outer_count {
        for _ in COLORS.iter() {
            ctx.pop_layer();
        }
    }
}

#[vello_test(hybrid_tolerance = 1)]
>>>>>>> 13d35021
fn clip_rectangle_and_circle(ctx: &mut impl Renderer) {
    // Create first clipping region - a rectangle on the left side
    let clip_rect = Rect::new(10.0, 30.0, 50.0, 70.0);

    // Create second clipping region - a circle on the right side
    let circle_center = Point::new(65.0, 50.0);
    let circle_radius = 30.0;
    let clip_circle = Circle::new(circle_center, circle_radius).to_path(0.1);

    // Draw outlines of our clipping regions to visualize them
    let stroke = Stroke::new(1.0);
    ctx.set_paint(DARK_BLUE);
    ctx.set_stroke(stroke);
    ctx.stroke_rect(&clip_rect);
    ctx.stroke_path(&clip_circle);

    // Apply both clips
    ctx.push_clip_layer(&clip_rect.to_path(0.1));
    ctx.push_clip_layer(&clip_circle);

    // Then a filled rectangle that covers most of the canvas
    let large_rect = Rect::new(0.0, 0.0, 100.0, 100.0);
    ctx.set_paint(REBECCA_PURPLE);
    ctx.fill_rect(&large_rect);
    ctx.pop_layer();
    ctx.pop_layer();
}

#[vello_test]
fn clip_with_translation(ctx: &mut impl Renderer) {
    // Apply a translation transform
    ctx.set_transform(Affine::translate((30.0, 30.0)));

    // Create and apply a clipping rectangle
    let clip_rect = Rect::new(0.0, 0.0, 40.0, 40.0);
    draw_clipping_outline(ctx, &clip_rect.to_path(0.1));
    ctx.push_clip_layer(&clip_rect.to_path(0.1));

    // Draw a rectangle that should be clipped
    let rect = Rect::new(0.0, 0.0, 100.0, 100.0);
    ctx.set_paint(REBECCA_PURPLE);
    ctx.fill_rect(&rect);
    ctx.pop_layer();
}

#[vello_test]
fn clip_with_scale(ctx: &mut impl Renderer) {
    ctx.set_transform(Affine::scale(2.0));

    // Create and apply a clipping rectangle
    let clip_rect = Rect::new(10.0, 10.0, 40.0, 40.0);
    draw_clipping_outline(ctx, &clip_rect.to_path(0.1));
    ctx.push_clip_layer(&clip_rect.to_path(0.1));

    // Draw a rectangle that should be clipped
    let rect = Rect::new(0.0, 0.0, 100.0, 100.0);
    ctx.set_paint(REBECCA_PURPLE);
    ctx.fill_rect(&rect);
    ctx.pop_layer();
}

#[vello_test]
fn clip_with_rotate(ctx: &mut impl Renderer) {
    ctx.set_transform(Affine::rotate_about(
        45.0 * PI / 180.0,
        Point::new(50.0, 50.0),
    ));

    // Create and apply a clipping rectangle
    let clip_rect = Rect::new(20.0, 20.0, 80.0, 80.0);
    draw_clipping_outline(ctx, &clip_rect.to_path(0.1));
    ctx.push_clip_layer(&clip_rect.to_path(0.1));

    // Draw a rectangle that should be clipped
    let rect = Rect::new(20.0, 20.0, 80.0, 80.0);
    ctx.set_paint(REBECCA_PURPLE);
    ctx.fill_rect(&rect);
    ctx.pop_layer();
}

#[vello_test]
fn clip_transformed_rect(ctx: &mut impl Renderer) {
    let clip_rect = Rect::new(20.0, 20.0, 80.0, 80.0);

    draw_clipping_outline(ctx, &clip_rect.to_path(0.1));

    ctx.push_clip_layer(&clip_rect.to_path(0.1));

    ctx.set_transform(Affine::rotate_about(
        45.0 * PI / 180.0,
        Point::new(50.0, 50.0),
    ));

    // Draw a smaller rectangle that should be clipped
    let rect = Rect::new(20.0, 20.0, 80.0, 80.0);
    ctx.set_paint(REBECCA_PURPLE);
    ctx.fill_rect(&rect);
    ctx.pop_layer();
}

#[vello_test]
fn clip_with_multiple_transforms(ctx: &mut impl Renderer) {
    // Apply initial transform
    ctx.set_transform(Affine::rotate_about(
        45.0 * PI / 180.0,
        Point::new(50.0, 50.0),
    ));

    // Create and apply first clip
    let clip_rect1 = Rect::new(20.0, 20.0, 80.0, 80.0);
    draw_clipping_outline(ctx, &clip_rect1.to_path(0.1));
    ctx.push_clip_layer(&clip_rect1.to_path(0.1));

    // Apply another transform
    ctx.set_transform(Affine::scale(1.5));

    // Create and apply second clip
    let clip_rect2 = Rect::new(30.0, 30.0, 70.0, 70.0);
    draw_clipping_outline(ctx, &clip_rect2.to_path(0.1));
    ctx.push_clip_layer(&clip_rect2.to_path(0.1));

    // Draw a rectangle that should be clipped by both regions
    let rect = Rect::new(0.0, 0.0, 100.0, 100.0);
    ctx.set_paint(REBECCA_PURPLE);
    ctx.fill_rect(&rect);
    ctx.pop_layer();
    ctx.pop_layer();
}

#[vello_test(hybrid_tolerance = 1)]
fn clip_with_save_restore(ctx: &mut impl Renderer) {
    // Create first clipping region - a rectangle on the left side
    let clip_rect1 = Rect::new(10.0, 30.0, 50.0, 70.0);
    draw_clipping_outline(ctx, &clip_rect1.to_path(0.1));
    ctx.push_clip_layer(&clip_rect1.to_path(0.1));

    // Add second clipping region - a circle on the right side
    let circle_center = Point::new(65.0, 50.0);
    let circle_radius = 30.0;
    let clip_circle = Circle::new(circle_center, circle_radius).to_path(0.1);
    draw_clipping_outline(ctx, &clip_circle);
    ctx.push_clip_layer(&clip_circle);

    // Draw a rectangle that should be clipped by both regions
    let rect = Rect::new(0.0, 0.0, 100.0, 100.0);
    ctx.set_paint(REBECCA_PURPLE);
    ctx.fill_rect(&rect);

    // Restore to state before second clip
    ctx.pop_layer();

    // Draw another rectangle that should only be clipped by the first region
    let rect2 = Rect::new(0.0, 0.0, 100.0, 100.0);
    ctx.set_paint(DARK_GREEN.with_alpha(0.5));
    ctx.fill_rect(&rect2);
    ctx.pop_layer();
}

#[vello_test]
fn clip_with_opacity(ctx: &mut impl Renderer) {
    // Main body of the shape should be RGB 128, 128, 128. Anti-aliased part should be
    // 191, 191, 191.
    let clip_rect = Rect::new(10.5, 10.5, 89.5, 89.5);
    ctx.push_clip_layer(&clip_rect.to_path(0.1));
    ctx.set_paint(BLACK.with_alpha(0.5));
    ctx.fill_rect(&Rect::new(0.0, 0.0, 100.0, 100.0));
    ctx.pop_layer();
}

fn draw_clipping_outline(ctx: &mut impl Renderer, path: &BezPath) {
    let stroke = Stroke::new(1.0);
    ctx.set_paint(DARK_BLUE);
    ctx.set_stroke(stroke);
    ctx.stroke_path(path);
}

// See <https://github.com/linebender/vello/issues/917>
#[vello_test(no_ref)]
fn clip_exceeding_viewport(ctx: &mut impl Renderer) {
    ctx.push_clip_layer(&Rect::new(0.0, 0.0, 500.0, 10.0).to_path(0.1));
    ctx.fill_rect(&Rect::new(0.0, 0.0, 100.0, 100.0));
    ctx.pop_layer();
}

// See <https://github.com/linebender/vello/pull/975#issuecomment-2858372366>
#[vello_test(no_ref)]
fn clip_completely_in_out_of_bounds_wide_tile(ctx: &mut impl Renderer) {
    ctx.push_clip_layer(&Rect::new(300.0, 8.0, 350.0, 48.0).to_path(0.1));
    ctx.pop_layer();
}<|MERGE_RESOLUTION|>--- conflicted
+++ resolved
@@ -91,10 +91,7 @@
     ctx.pop_layer();
 }
 
-<<<<<<< HEAD
-#[vello_test(cpu_u8_tolerance = 1)]
-=======
-#[vello_test(hybrid_tolerance = 1)]
+#[vello_test]
 fn clip_deeply_nested_circles(ctx: &mut impl Renderer) {
     const INITIAL_RADIUS: f64 = 48.0;
     const RADIUS_DECREMENT: f64 = 2.5;
@@ -138,8 +135,7 @@
     }
 }
 
-#[vello_test(hybrid_tolerance = 1)]
->>>>>>> 13d35021
+#[vello_test(cpu_u8_tolerance = 1)]
 fn clip_rectangle_and_circle(ctx: &mut impl Renderer) {
     // Create first clipping region - a rectangle on the left side
     let clip_rect = Rect::new(10.0, 30.0, 50.0, 70.0);
