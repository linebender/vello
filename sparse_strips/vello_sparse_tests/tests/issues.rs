// Copyright 2025 the Vello Authors
// SPDX-License-Identifier: Apache-2.0 OR MIT

//! Tests for GitHub issues.

use crate::renderer::Renderer;
use vello_common::color::palette::css::{DARK_BLUE, LIME, REBECCA_PURPLE};
use vello_common::kurbo::{BezPath, Rect, Shape, Stroke};
use vello_common::peniko::Fill;
use vello_cpu::color::palette::css::RED;
use vello_dev_macros::vello_test;

#[vello_test(width = 8, height = 8)]
// https://github.com/LaurenzV/cpu-sparse-experiments/issues/2
fn incorrect_filling_1(ctx: &mut impl Renderer) {
    let mut p = BezPath::default();
    p.move_to((4.0, 0.0));
    p.line_to((8.0, 4.0));
    p.line_to((4.0, 8.0));
    p.line_to((0.0, 4.0));
    p.close_path();

    ctx.set_paint(LIME);
    ctx.fill_path(&p);
}

#[vello_test(width = 64, height = 64)]
// https://github.com/LaurenzV/cpu-sparse-experiments/issues/2
fn incorrect_filling_2(ctx: &mut impl Renderer) {
    let mut p = BezPath::default();
    p.move_to((16.0, 16.0));
    p.line_to((48.0, 16.0));
    p.line_to((48.0, 48.0));
    p.line_to((16.0, 48.0));
    p.close_path();

    ctx.set_paint(LIME);
    ctx.fill_path(&p);
}

#[vello_test(width = 9, height = 9)]
// https://github.com/LaurenzV/cpu-sparse-experiments/issues/2
fn incorrect_filling_3(ctx: &mut impl Renderer) {
    let mut path = BezPath::new();
    path.move_to((4.00001, 1e-45));
    path.line_to((8.00001, 4.00001));
    path.line_to((4.00001, 8.00001));
    path.line_to((1e-45, 4.00001));
    path.close_path();

    ctx.set_paint(LIME);
    ctx.fill_path(&path);
}

#[vello_test(width = 64, height = 64)]
// https://github.com/LaurenzV/cpu-sparse-experiments/issues/2
fn incorrect_filling_4(ctx: &mut impl Renderer) {
    let mut path = BezPath::new();
    path.move_to((16.000002, 8.));
    path.line_to((20.000002, 8.));
    path.line_to((24.000002, 8.));
    path.line_to((28.000002, 8.));
    path.line_to((32.000002, 8.));
    path.line_to((32.000002, 9.));
    path.line_to((28.000002, 9.));
    path.line_to((24.000002, 9.));
    path.line_to((20.000002, 9.));
    path.line_to((16.000002, 9.));
    path.close_path();

    ctx.set_paint(LIME);
    ctx.fill_path(&path);
}

#[vello_test(width = 32, height = 32)]
// https://github.com/LaurenzV/cpu-sparse-experiments/issues/2
fn incorrect_filling_5(ctx: &mut impl Renderer) {
    let mut path = BezPath::new();
    path.move_to((16., 8.));
    path.line_to((16., 9.));
    path.line_to((32., 9.));
    path.line_to((32., 8.));
    path.close_path();

    ctx.set_paint(LIME);
    ctx.fill_path(&path);
}

#[vello_test(width = 32, height = 32)]
// https://github.com/LaurenzV/cpu-sparse-experiments/issues/2
fn incorrect_filling_6(ctx: &mut impl Renderer) {
    let mut path = BezPath::new();
    path.move_to((16., 8.));
    path.line_to((31.999998, 8.));
    path.line_to((31.999998, 9.));
    path.line_to((16., 9.));
    path.close_path();

    ctx.set_paint(LIME);
    ctx.fill_path(&path);
}

#[vello_test(width = 32, height = 32)]
// https://github.com/LaurenzV/cpu-sparse-experiments/issues/2
fn incorrect_filling_7(ctx: &mut impl Renderer) {
    let mut path = BezPath::new();
    path.move_to((32.000002, 9.));
    path.line_to((28., 9.));
    path.line_to((28., 8.));
    path.line_to((32.000002, 8.));
    path.close_path();

    ctx.set_paint(LIME);
    ctx.fill_path(&path);
}

#[vello_test(width = 32, height = 32)]
// https://github.com/LaurenzV/cpu-sparse-experiments/issues/2
fn incorrect_filling_8(ctx: &mut impl Renderer) {
    let mut path = BezPath::new();
    path.move_to((16.000427, 8.));
    path.line_to((20.000427, 8.));
    path.line_to((24.000427, 8.));
    path.line_to((28.000427, 8.));
    path.line_to((32.000427, 8.));
    path.line_to((32.000427, 9.));
    path.line_to((28.000427, 9.));
    path.line_to((24.000427, 9.));
    path.line_to((20.000427, 9.));
    path.line_to((16.000427, 9.));
    path.close_path();

    ctx.set_paint(LIME);
    ctx.fill_path(&path);
}

#[vello_test(width = 256, height = 256, no_ref)]
// https://github.com/LaurenzV/cpu-sparse-experiments/issues/11
fn out_of_bound_strip(ctx: &mut impl Renderer) {
    let mut path = BezPath::new();
    path.move_to((258.0, 254.0));
    path.line_to((265.0, 254.0));
    let stroke = Stroke::new(1.0);

    ctx.set_paint(DARK_BLUE);
    ctx.set_stroke(stroke);
    // Just make sure we don't panic.
    ctx.stroke_path(&path);
}

#[vello_test]
// https://github.com/LaurenzV/cpu-sparse-experiments/issues/12
fn filling_unclosed_path_1(ctx: &mut impl Renderer) {
    let mut path = BezPath::new();
    path.move_to((75.0, 25.0));
    path.line_to((25.0, 25.0));
    path.line_to((25.0, 75.0));

    ctx.set_paint(LIME);
    ctx.fill_path(&path);
}

#[vello_test]
// https://github.com/LaurenzV/cpu-sparse-experiments/issues/12
fn filling_unclosed_path_2(ctx: &mut impl Renderer) {
    let mut path = BezPath::new();
    path.move_to((50.0, 0.0));
    path.line_to((0.0, 0.0));
    path.line_to((0.0, 50.0));

    path.move_to((50.0, 50.0));
    path.line_to((100.0, 50.0));
    path.line_to((100.0, 100.0));
    path.line_to((50.0, 100.0));
    path.close_path();

    ctx.set_paint(LIME);
    ctx.fill_path(&path);
}

#[vello_test(width = 15, height = 8)]
// https://github.com/LaurenzV/cpu-sparse-experiments/issues/28
fn triangle_exceeding_viewport_1(ctx: &mut impl Renderer) {
    let mut path = BezPath::new();
    path.move_to((5.0, 0.0));
    path.line_to((12.0, 7.99));
    path.line_to((-4.0, 7.99));
    path.close_path();

    ctx.set_fill_rule(Fill::EvenOdd);
    ctx.set_paint(LIME);
    ctx.fill_path(&path);
}

#[vello_test(width = 15, height = 8)]
// https://github.com/LaurenzV/cpu-sparse-experiments/issues/28
fn triangle_exceeding_viewport_2(ctx: &mut impl Renderer) {
    let mut path = BezPath::new();
    path.move_to((4.0, 0.0));
    path.line_to((11.0, 7.99));
    path.line_to((-5.0, 7.99));
    path.close_path();

    ctx.set_fill_rule(Fill::EvenOdd);
    ctx.set_paint(LIME);
    ctx.fill_path(&path);
}

#[vello_test(width = 256, height = 4, no_ref)]
// https://github.com/LaurenzV/cpu-sparse-experiments/issues/30
fn shape_at_wide_tile_boundary(ctx: &mut impl Renderer) {
    let mut path = BezPath::new();
    path.move_to((248.0, 0.0));
    path.line_to((257.0, 0.0));
    path.line_to((257.0, 2.0));
    path.line_to((248.0, 2.0));
    path.close_path();

    ctx.set_fill_rule(Fill::EvenOdd);
    ctx.set_paint(LIME);
    ctx.fill_path(&path);
}

#[vello_test(width = 50, height = 50)]
fn eo_filling_missing_anti_aliasing(ctx: &mut impl Renderer) {
    let mut path = BezPath::new();
    path.move_to((0.0, 0.0));
    path.line_to((50.0, 50.0));
    path.line_to((0.0, 50.0));
    path.line_to((50.0, 0.0));
    path.close_path();

    ctx.set_fill_rule(Fill::EvenOdd);
    ctx.set_paint(LIME);
    ctx.fill_path(&path);
}

#[vello_test(width = 600, height = 600, transparent)]
// https://github.com/linebender/vello/issues/906
fn fill_command_respects_clip_bounds(ctx: &mut impl Renderer) {
    ctx.push_clip_layer(&Rect::new(400.0, 400.0, 500.0, 500.0).to_path(0.1));
    ctx.set_paint(REBECCA_PURPLE);
    ctx.fill_rect(&Rect::new(0.0, 0.0, 600.0, 600.0));
    ctx.pop_layer();
}

#[vello_test(no_ref)]
fn out_of_viewport_clip(ctx: &mut impl Renderer) {
    ctx.push_clip_layer(&Rect::new(-100.0, -100.0, 0.0, 0.0).to_path(0.1));
    ctx.set_paint(REBECCA_PURPLE);
    ctx.fill_rect(&Rect::new(0.0, 0.0, 100.0, 100.0));
    ctx.pop_layer();
}

#[vello_test(no_ref, width = 300, height = 4)]
// https://github.com/linebender/vello/issues/1032
fn nested_clip_path_panic(ctx: &mut impl Renderer) {
    let path1 = Rect::new(256.0, 0.0, 257.0, 2.0).to_path(0.1);
    ctx.push_clip_layer(&path1);
    let path2 = Rect::new(181.0, -200.0, 760.0, 618.0).to_path(0.1);
    ctx.push_clip_layer(&path2);
    ctx.pop_layer();
    ctx.pop_layer();
<<<<<<< HEAD
}

#[vello_test(width = 512, height = 4)]
// https://github.com/linebender/vello/issues/1034
fn nested_clip_path_panic_2(ctx: &mut impl Renderer) {
    let path1 = Rect::new(256.0, 0.0, 280.0, 2.0).to_path(0.1);
    ctx.push_clip_layer(&path1);
    let path2 = Rect::new(0.0, 0.0, 511.0, 4.0).to_path(0.1);
    ctx.push_clip_layer(&path2);
    ctx.set_paint(RED);
    ctx.fill_path(&Rect::new(0.0, 0.0, 511.0, 4.0).to_path(0.1));
    ctx.pop_layer();
    ctx.pop_layer();
=======
>>>>>>> 96697814
}<|MERGE_RESOLUTION|>--- conflicted
+++ resolved
@@ -261,7 +261,6 @@
     ctx.push_clip_layer(&path2);
     ctx.pop_layer();
     ctx.pop_layer();
-<<<<<<< HEAD
 }
 
 #[vello_test(width = 512, height = 4)]
@@ -275,6 +274,15 @@
     ctx.fill_path(&Rect::new(0.0, 0.0, 511.0, 4.0).to_path(0.1));
     ctx.pop_layer();
     ctx.pop_layer();
-=======
->>>>>>> 96697814
+}
+
+#[vello_test(no_ref, width = 300, height = 4)]
+// https://github.com/linebender/vello/issues/1032
+fn nested_clip_path_panic(ctx: &mut impl Renderer) {
+    let path1 = Rect::new(256.0, 0.0, 257.0, 2.0).to_path(0.1);
+    ctx.push_clip_layer(&path1);
+    let path2 = Rect::new(181.0, -200.0, 760.0, 618.0).to_path(0.1);
+    ctx.push_clip_layer(&path2);
+    ctx.pop_layer();
+    ctx.pop_layer();
 }