// SPDX-License-Identifier: Apache-2.0 OR MIT OR Unlicense

// Fine rasterizer. This can run in simple (just path rendering) and full
// modes, controllable by #define.

// This is a cut'n'paste w/ backdrop.
struct Tile {
    backdrop: i32,
    segments: u32,
}

#import segment
#import config

@group(0) @binding(0)
var<uniform> config: Config;

@group(0) @binding(1)
var<storage> tiles: array<Tile>;

@group(0) @binding(2)
var<storage> segments: array<Segment>;

#ifdef full

#import blend
#import ptcl

let GRADIENT_WIDTH = 512;

@group(0) @binding(3)
var output: texture_storage_2d<rgba8unorm, write>;

@group(0) @binding(4)
var<storage> ptcl: array<u32>;

@group(0) @binding(5)
var gradients: texture_2d<f32>;

@group(0) @binding(6)
var<storage> info: array<u32>;

<<<<<<< HEAD
#ifdef msaa8
let MASK_WIDTH = 32u;
let MASK_HEIGHT = 32u;
// This might be better in uniform, but that has 16 byte alignment
@group(0) @binding(7)
var<storage> mask_lut: array<u32, 256u>;
#endif

#ifdef msaa16
let MASK_WIDTH = 64u;
let MASK_HEIGHT = 64u;
// This might be better in uniform, but that has 16 byte alignment
@group(0) @binding(7)
var<storage> mask_lut: array<u32, 2048u>;
#endif
=======
@group(0) @binding(7)
var image_atlas: texture_2d<f32>;
>>>>>>> 8b2ea013

fn read_fill(cmd_ix: u32) -> CmdFill {
    let tile = ptcl[cmd_ix + 1u];
    let backdrop = i32(ptcl[cmd_ix + 2u]);
    return CmdFill(tile, backdrop);
}

fn read_stroke(cmd_ix: u32) -> CmdStroke {
    let tile = ptcl[cmd_ix + 1u];
    let half_width = bitcast<f32>(ptcl[cmd_ix + 2u]);
    return CmdStroke(tile, half_width);
}

fn read_color(cmd_ix: u32) -> CmdColor {
    let rgba_color = ptcl[cmd_ix + 1u];
    return CmdColor(rgba_color);
}

fn read_lin_grad(cmd_ix: u32) -> CmdLinGrad {
    let index = ptcl[cmd_ix + 1u];
    let info_offset = ptcl[cmd_ix + 2u];
    let line_x = bitcast<f32>(info[info_offset]);
    let line_y = bitcast<f32>(info[info_offset + 1u]);
    let line_c = bitcast<f32>(info[info_offset + 2u]);
    return CmdLinGrad(index, line_x, line_y, line_c);
}

fn read_rad_grad(cmd_ix: u32) -> CmdRadGrad {
    let index = ptcl[cmd_ix + 1u];
    let info_offset = ptcl[cmd_ix + 2u];
    let m0 = bitcast<f32>(info[info_offset]);
    let m1 = bitcast<f32>(info[info_offset + 1u]);
    let m2 = bitcast<f32>(info[info_offset + 2u]);
    let m3 = bitcast<f32>(info[info_offset + 3u]);
    let matrx = vec4(m0, m1, m2, m3);
    let xlat = vec2(bitcast<f32>(info[info_offset + 4u]), bitcast<f32>(info[info_offset + 5u]));
    let c1 = vec2(bitcast<f32>(info[info_offset + 6u]), bitcast<f32>(info[info_offset + 7u]));
    let ra = bitcast<f32>(info[info_offset + 8u]);
    let roff = bitcast<f32>(info[info_offset + 9u]);
    return CmdRadGrad(index, matrx, xlat, c1, ra, roff);
}

fn read_image(cmd_ix: u32) -> CmdImage {
    let info_offset = ptcl[cmd_ix + 1u];
    let m0 = bitcast<f32>(info[info_offset]);
    let m1 = bitcast<f32>(info[info_offset + 1u]);
    let m2 = bitcast<f32>(info[info_offset + 2u]);
    let m3 = bitcast<f32>(info[info_offset + 3u]);
    let matrx = vec4(m0, m1, m2, m3);
    let xlat = vec2(bitcast<f32>(info[info_offset + 4u]), bitcast<f32>(info[info_offset + 5u]));
    let xy = info[info_offset + 6u];
    let width_height = info[info_offset + 7u];
    // The following are not intended to be bitcasts
    let x = f32(xy >> 16u);
    let y = f32(xy & 0xffffu);
    let width = f32(width_height >> 16u);
    let height = f32(width_height & 0xffffu);
    return CmdImage(matrx, xlat, vec2(x, y), vec2(width, height));
}

fn read_end_clip(cmd_ix: u32) -> CmdEndClip {
    let blend = ptcl[cmd_ix + 1u];
    let alpha = bitcast<f32>(ptcl[cmd_ix + 2u]);
    return CmdEndClip(blend, alpha);
}

#else

@group(0) @binding(3)
var output: texture_storage_2d<r8, write>;

#endif

let PIXELS_PER_THREAD = 4u;

fn fill_path(seg_data: u32, limit: u32, backdrop: i32, xy: vec2<f32>, even_odd: bool) -> array<f32, PIXELS_PER_THREAD> {
    var area: array<f32, PIXELS_PER_THREAD>;
    let backdrop_f = f32(backdrop);
    for (var i = 0u; i < PIXELS_PER_THREAD; i += 1u) {
        area[i] = backdrop_f;
    }
    for (var seg_off = seg_data; seg_off < limit; seg_off += 5u) {
        var segment = Segment();
        segment.origin = bitcast<vec2<f32>>(vec2(ptcl[seg_off], ptcl[seg_off + 1u]));
        segment.delta = bitcast<vec2<f32>>(vec2(ptcl[seg_off + 2u], ptcl[seg_off + 3u]));
        segment.y_edge = bitcast<f32>(ptcl[seg_off + 4u]);
        let y = segment.origin.y - xy.y;
        let y0 = clamp(y, 0.0, 1.0);
        let y1 = clamp(y + segment.delta.y, 0.0, 1.0);
        let dy = y0 - y1;
        if dy != 0.0 {
            let vec_y_recip = 1.0 / segment.delta.y;
            let t0 = (y0 - y) * vec_y_recip;
            let t1 = (y1 - y) * vec_y_recip;
            let startx = segment.origin.x - xy.x;
            let x0 = startx + t0 * segment.delta.x;
            let x1 = startx + t1 * segment.delta.x;
            let xmin0 = min(x0, x1);
            let xmax0 = max(x0, x1);
            for (var i = 0u; i < PIXELS_PER_THREAD; i += 1u) {
                let i_f = f32(i);
                let xmin = min(xmin0 - i_f, 1.0) - 1.0e-6;
                let xmax = xmax0 - i_f;
                let b = min(xmax, 1.0);
                let c = max(b, 0.0);
                let d = max(xmin, 0.0);
                let a = (b + 0.5 * (d * d - c * c) - xmin) / (xmax - xmin);
                area[i] += a * dy;
            }
        }
        let y_edge = sign(segment.delta.x) * clamp(xy.y - segment.y_edge + 1.0, 0.0, 1.0);
        for (var i = 0u; i < PIXELS_PER_THREAD; i += 1u) {
            area[i] += y_edge;
        }
    }
    if even_odd {
        // even-odd winding rule
        for (var i = 0u; i < PIXELS_PER_THREAD; i += 1u) {
            let a = area[i];
            area[i] = abs(a - 2.0 * round(0.5 * a));
        }
    } else {
        // non-zero winding rule
        for (var i = 0u; i < PIXELS_PER_THREAD; i += 1u) {
            area[i] = min(abs(area[i]), 1.0);
        }
    }
    return area;
}

let WG_SIZE = 64u;
var<workgroup> sh_count: array<u32, WG_SIZE>;

#ifdef msaa8
let SH_SAMPLES_SIZE = 256u;
let SAMPLE_WORDS_PER_PIXEL = 1u;
#endif

#ifdef msaa16
let SH_SAMPLES_SIZE = 512u;
let SAMPLE_WORDS_PER_PIXEL = 2u;
#endif

// This is 8 winding numbers packed to a u32, 4 bits per sample
var<workgroup> sh_winding: array<atomic<u32>, 32u>;
// Same packing, one group of 8 per pixel
var<workgroup> sh_samples: array<atomic<u32>, SH_SAMPLES_SIZE>;
// Same packing, accumulating winding numbers for vertical edge crossings
var<workgroup> sh_winding_y: array<atomic<u32>, 2u>;

// number of integer cells spanned by interval defined by a, b
fn span(a: f32, b: f32) -> u32 {
    return u32(max(ceil(max(a, b)) - floor(min(a, b)), 1.0));
}

let SEG_SIZE = 5u;

// New multisampled algorithm.
fn fill_path_ms(seg_data: u32, n_segs: u32, backdrop: i32, wg_id: vec2<u32>, local_id: vec2<u32>, even_odd: bool) -> array<f32, PIXELS_PER_THREAD> {
    let tile_origin = vec2(f32(wg_id.x) * f32(TILE_HEIGHT), f32(wg_id.y) * f32(TILE_WIDTH));
    let th_ix = local_id.y * (TILE_WIDTH / PIXELS_PER_THREAD) + local_id.x;
    if th_ix < 32u {
        if th_ix < 2u {
            atomicStore(&sh_winding_y[th_ix], 0x88888888u);
        }
        atomicStore(&sh_winding[th_ix], 0x88888888u);
    }
    let sample_count = PIXELS_PER_THREAD * SAMPLE_WORDS_PER_PIXEL;
    for (var i = 0u; i < sample_count; i++) {
        atomicStore(&sh_samples[th_ix * sample_count + i], 0x88888888u);
    }
    workgroupBarrier();
    let n_batch = (n_segs + (WG_SIZE - 1u)) / WG_SIZE;
    for (var batch = 0u; batch < n_batch; batch++) {
        let seg_ix = batch * WG_SIZE + th_ix;
        let seg_off = seg_data + seg_ix * SEG_SIZE;
        var count = 0u;
        let slice_size = min(n_segs - batch * WG_SIZE, WG_SIZE);
        // TODO: might save a register rewriting this in terms of limit
        if th_ix < slice_size {
            var segment = Segment();
            segment.origin = bitcast<vec2<f32>>(vec2(ptcl[seg_off], ptcl[seg_off + 1u]));
            segment.delta = bitcast<vec2<f32>>(vec2(ptcl[seg_off + 2u], ptcl[seg_off + 3u]));
            segment.y_edge = bitcast<f32>(ptcl[seg_off + 4u]);
            // Note: coords relative to tile origin probably a good idea in coarse path,
            // especially as f16 would work. But keeping existing scheme for compatibility.
            let xy0_in = segment.origin - tile_origin;
            let xy1_in = xy0_in + segment.delta;
            let is_down = xy1_in.y >= xy0_in.y;
            let xy0 = select(xy1_in, xy0_in, is_down);
            let xy1 = select(xy0_in, xy1_in, is_down);
            count = span(xy0.x, xy1.x) + span(xy0.y, xy1.y) - 1u;
            let delta = select(-1, 1, xy1_in.x <= xy0_in.x);
            // TODO: should be separate prefix sum rather than loop, but trying to
            // get correctness right first.
            let y_edge = u32(ceil(segment.y_edge - tile_origin.y));
            if y_edge < TILE_HEIGHT {
                atomicAdd(&sh_winding_y[y_edge >> 3u], u32(delta) << ((y_edge & 7u) << 2u));
            }
        }
        // workgroup prefix sum of counts
        sh_count[th_ix] = count;
        let lg_n = firstLeadingBit(slice_size * 2u - 1u);
        for (var i = 0u; i < lg_n; i++) {
            workgroupBarrier();
            if th_ix >= 1u << i {
                count += sh_count[th_ix - (1u << i)];
            }
            workgroupBarrier();
            sh_count[th_ix] = count;
        }
        workgroupBarrier();
        // TODO: workgroupUniformLoad
        let total = sh_count[slice_size - 1u];
        for (var i = th_ix; i < total; i += WG_SIZE) {
            // binary search to find pixel
            var lo = 0u;
            var hi = slice_size;
            let goal = i;
            while hi > lo + 1u {
                let mid = (lo + hi) >> 1u;
                if goal >= sh_count[mid - 1u] {
                    lo = mid;
                } else {
                    hi = mid;
                }
            }
            let el_ix = lo;
            let last_pixel = i + 1u == sh_count[el_ix];
            let sub_ix = i - select(0u, sh_count[el_ix - 1u], el_ix > 0u);
            let seg_off = seg_data + ((batch * WG_SIZE) + el_ix) * SEG_SIZE;
            var segment = Segment();
            segment.origin = bitcast<vec2<f32>>(vec2(ptcl[seg_off], ptcl[seg_off + 1u]));
            segment.delta = bitcast<vec2<f32>>(vec2(ptcl[seg_off + 2u], ptcl[seg_off + 3u]));
            segment.y_edge = bitcast<f32>(ptcl[seg_off + 4u]);
            let xy0_in = segment.origin - tile_origin;
            let xy1_in = xy0_in + segment.delta;
            let is_down = xy1_in.y >= xy0_in.y;
            let xy0 = select(xy1_in, xy0_in, is_down);
            let xy1 = select(xy0_in, xy1_in, is_down);

            // Set up data for line rasterization
            // Note: this is duplicated work if total count exceeds a workgroup.
            // One alternative is to compute it in a separate dispatch.
            let dx = abs(xy1.x - xy0.x);
            let dy = xy1.y - xy0.y;
            let idxdy = 1.0 / (dx + dy);
            let a = dx * idxdy;
            let is_positive_slope = xy1.x >= xy0.x;
            let sign = select(-1.0, 1.0, is_positive_slope);
            let xt0 = floor(xy0.x * sign);
            let c = xy0.x * sign - xt0;
            // This has a special case in the JS code, but we should just not render
            let y0i = floor(xy0.y);
            let ytop = select(y0i + 1.0, ceil(xy0.y), xy0.y == xy1.y);
            let b = (dy * c + dx * (ytop - xy0.y)) * idxdy;
            let x0i = i32(xt0 * sign + 0.5 * (sign - 1.0));
            // Use line equation to plot pixel coordinates

            let zf = a * f32(sub_ix) + b;
            let z = floor(zf);
            let x = x0i + i32(sign * z);
            let y = i32(y0i) + i32(sub_ix) - i32(z);
            var is_delta: bool;
            // We need to adjust winding number if slope is positive and there
            // is a crossing at the left edge of the pixel.
            var is_bump = false;
            let zp = floor(a * f32(sub_ix - 1u) + b);
            if sub_ix == 0u {
                is_delta = y0i == xy0.y;
                is_bump = xy0.x == 0.0;
            } else {
                is_delta = z == zp;
                is_bump = is_positive_slope && !is_delta;
            }
            let pix_ix = u32(y) * TILE_WIDTH + u32(x);
            if u32(x) < TILE_WIDTH - 1u && u32(y) < TILE_HEIGHT {
                let delta_pix = pix_ix + 1u;
                if is_delta {
                    let delta = select(u32(-1), 1u, is_down) << ((delta_pix & 7u) << 2u);
                    atomicAdd(&sh_winding[delta_pix >> 3u], delta);
                }
            }
            // Apply sample mask
            let mask_block = u32(is_positive_slope) * (MASK_WIDTH * MASK_HEIGHT / 2u);
            let mask_row = floor(a * f32(MASK_HEIGHT / 2u)) * f32(MASK_WIDTH);
            let mask_col = floor((zf - z) * f32(MASK_WIDTH));
            let mask_ix = mask_block + u32(mask_row + mask_col);
#ifdef msaa8
            var mask = mask_lut[mask_ix / 4u] >> ((mask_ix % 4u) * 8u);
            mask &= 0xffu;
            // Intersect with y half-plane masks
            if sub_ix == 0u && !is_bump {
                let mask_shift = u32(round(8.0 * (xy0.y - f32(y))));
                mask &= 0xffu << mask_shift;
            }
            if last_pixel && xy1.x != 0.0 {
                let mask_shift = u32(round(8.0 * (xy1.y - f32(y))));
                mask &= ~(0xffu << mask_shift);
            }
            let mask_a = mask | (mask << 6u);
            let mask_b = mask_a | (mask_a << 12u);
            let mask_exp = (mask_b & 0x1010101u) | ((mask_b << 3u) & 0x10101010u);
            var mask_signed = select(mask_exp, u32(-i32(mask_exp)), is_down);
            if is_bump {
                mask_signed += select(u32(-0x11111111), 0x1111111u, is_down);
            }
            atomicAdd(&sh_samples[pix_ix], mask_signed);
#endif
#ifdef msaa16
            var mask = mask_lut[mask_ix / 2u] >> ((mask_ix % 2u) * 16u);
            mask &= 0xffffu;
            // Intersect with y half-plane masks
            if sub_ix == 0u && !is_bump {
                let mask_shift = u32(round(16.0 * (xy0.y - f32(y))));
                mask &= 0xffffu << mask_shift;
            }
            if last_pixel && xy1.x != 0.0 {
                let mask_shift = u32(round(16.0 * (xy1.y - f32(y))));
                mask &= ~(0xffffu << mask_shift);
            }
            let mask0 = mask & 0xffu;
            let mask0_a = mask0 | (mask0 << 6u);
            let mask0_b = mask0_a | (mask0_a << 12u);
            let mask0_exp = (mask0_b & 0x1010101u) | ((mask0_b << 3u) & 0x10101010u);
            var mask0_signed = select(mask0_exp, u32(-i32(mask0_exp)), is_down);
            let mask1 = (mask >> 8u) & 0xffu;
            let mask1_a = mask1 | (mask1 << 6u);
            let mask1_b = mask1_a | (mask1_a << 12u);
            let mask1_exp = (mask1_b & 0x1010101u) | ((mask1_b << 3u) & 0x10101010u);
            var mask1_signed = select(mask1_exp, u32(-i32(mask1_exp)), is_down);
            if is_bump {
                let bump_delta = select(u32(-0x11111111), 0x1111111u, is_down);
                mask0_signed += bump_delta;
                mask1_signed += bump_delta;
            }
            atomicAdd(&sh_samples[pix_ix * 2u], mask0_signed);
            atomicAdd(&sh_samples[pix_ix * 2u + 1u], mask1_signed);
#endif
        }
        workgroupBarrier();
    }
    var area: array<f32, PIXELS_PER_THREAD>;
    let major = (th_ix * PIXELS_PER_THREAD) >> 3u;
    var packed_w = atomicLoad(&sh_winding[major]);
    // Prefix sum of packed 4 bit values within u32
    packed_w += (packed_w - 0x8888888u) << 4u;
    packed_w += (packed_w - 0x888888u) << 8u;
    packed_w += (packed_w - 0x8888u) << 16u;
    // Note: could probably do bias in one go, but it would be inscrutable
    if (major & 1u) != 0u {
        // We could use shmem to communicate the value from another thread;
        // if we had subgroups that would almost certainly be the most
        // efficient way. But we just calculate again for simplicity.
        var last_packed = atomicLoad(&sh_winding[major - 1u]);
        last_packed += (last_packed - 0x8888888u) << 4u;
        last_packed += (last_packed - 0x888888u) << 8u;
        last_packed += (last_packed - 0x8888u) << 16u;
        let bump = ((last_packed >> 28u) - 8u) * 0x11111111u;
        packed_w += bump;
    }
    var packed_y = atomicLoad(&sh_winding_y[local_id.y >> 3u]);
    packed_y += (packed_y - 0x8888888u) << 4u;
    packed_y += (packed_y - 0x888888u) << 8u;
    packed_y += (packed_y - 0x8888u) << 16u;
    if th_ix == 0u {
        atomicStore(&sh_winding_y[0], packed_y);        
    }
    workgroupBarrier();
    var wind_y = (packed_y >> ((local_id.y & 7u) << 2u)) - 8u;
    if local_id.y >= 8u {
        wind_y += (atomicLoad(&sh_winding_y[0]) >> 28u) - 8u;
    }

    for (var i = 0u; i < PIXELS_PER_THREAD; i++) {
        let pix_ix = th_ix * PIXELS_PER_THREAD + i;
        let minor = pix_ix & 7u;
        //let nonzero = ((packed_w >> (minor << 2u)) & 0xfu) != u32(8 + backdrop);
        // TODO: math might be off here
        let expected_zero = (((packed_w >> (minor * 4u)) + wind_y) & 0xfu) - u32(backdrop);
        if expected_zero >= 16u {
            area[i] = 1.0;
        } else {
#ifdef msaa8
            let samples = atomicLoad(&sh_samples[pix_ix]);
            let xored = (expected_zero * 0x11111111u) ^ samples;
            // Each 4-bit nibble in xored is 0 for winding = 0, nonzero otherwise
            let xored2 = xored | (xored * 2u);
            let xored4 = xored2 | (xored2 * 4u);
            area[i] = f32(countOneBits(xored4 & 0x88888888u)) * 0.125;
#endif
#ifdef msaa16
            let samples0 = atomicLoad(&sh_samples[pix_ix * 2u]);
            let samples1 = atomicLoad(&sh_samples[pix_ix * 2u + 1u]);
            let xored0 = (expected_zero * 0x11111111u) ^ samples0;
            let xored0_2 = xored0 | (xored0 * 2u);
            let xored1 = (expected_zero * 0x11111111u) ^ samples1;
            let xored1_2 = xored1 | (xored1 >> 1u);
            let xored2 = (xored0_2 & 0xAAAAAAAAu) | (xored1_2 & 0x55555555u);
            let xored4 = xored2 | (xored2 * 4u);
            area[i] = f32(countOneBits(xored4 & 0xCCCCCCCCu)) * 0.0625;
#endif
        }
    }
    return area;
}

fn stroke_path(seg: u32, half_width: f32, xy: vec2<f32>) -> array<f32, PIXELS_PER_THREAD> {
    var df: array<f32, PIXELS_PER_THREAD>;
    for (var i = 0u; i < PIXELS_PER_THREAD; i += 1u) {
        df[i] = 1e9;
    }
    var segment_ix = seg;
    while segment_ix != 0u {
        let segment = segments[segment_ix];
        let delta = segment.delta;
        let dpos0 = xy + vec2(0.5, 0.5) - segment.origin;
        let scale = 1.0 / dot(delta, delta);
        for (var i = 0u; i < PIXELS_PER_THREAD; i += 1u) {
            let dpos = vec2(dpos0.x + f32(i), dpos0.y);
            let t = clamp(dot(dpos, delta) * scale, 0.0, 1.0);
            // performance idea: hoist sqrt out of loop
            df[i] = min(df[i], length(delta * t - dpos));
        }
        segment_ix = segment.next;
    }
    for (var i = 0u; i < PIXELS_PER_THREAD; i += 1u) {
        // reuse array; return alpha rather than distance
        df[i] = clamp(half_width + 0.5 - df[i], 0.0, 1.0);
    }
    return df;
}

// The X size should be 16 / PIXELS_PER_THREAD
@compute @workgroup_size(4, 16)
fn main(
    @builtin(global_invocation_id) global_id: vec3<u32>,
    @builtin(local_invocation_id) local_id: vec3<u32>,
    @builtin(workgroup_id) wg_id: vec3<u32>,
) {
    let tile_ix = wg_id.y * config.width_in_tiles + wg_id.x;
    let xy = vec2(f32(global_id.x * PIXELS_PER_THREAD), f32(global_id.y));
#ifdef full
    var rgba: array<vec4<f32>, PIXELS_PER_THREAD>;
    for (var i = 0u; i < PIXELS_PER_THREAD; i += 1u) {
        rgba[i] = unpack4x8unorm(config.base_color).wzyx;
    }
    var blend_stack: array<array<u32, PIXELS_PER_THREAD>, BLEND_STACK_SPLIT>;
    var clip_depth = 0u;
    var area: array<f32, PIXELS_PER_THREAD>;
    var cmd_ix = tile_ix * PTCL_INITIAL_ALLOC;
    let blend_offset = ptcl[cmd_ix];
    cmd_ix += 1u;
    // main interpretation loop
    while true {
        let tag = ptcl[cmd_ix];
        if tag == CMD_END {
            break;
        }
        switch tag {
            // CMD_FILL
            case 1u: {
                let fill = read_fill(cmd_ix);
                let n_segs = fill.tile >> 1u;
                let even_odd = (fill.tile & 1u) != 0u;
                cmd_ix += 3u;
                let limit = cmd_ix + 5u * n_segs;
                //area = fill_path(cmd_ix, limit, fill.backdrop, xy, even_odd);
                area = fill_path_ms(cmd_ix, n_segs, fill.backdrop, wg_id.xy, local_id.xy, even_odd);
                cmd_ix = limit;
            }
            // CMD_STROKE
            case 2u: {
                let stroke = read_stroke(cmd_ix);
                area = stroke_path(stroke.tile, stroke.half_width, xy);
                cmd_ix += 3u;
            }
            // CMD_SOLID
            case 3u: {
                for (var i = 0u; i < PIXELS_PER_THREAD; i += 1u) {
                    area[i] = 1.0;
                }
                cmd_ix += 1u;
            }
            // CMD_COLOR
            case 5u: {
                let color = read_color(cmd_ix);
                let fg = unpack4x8unorm(color.rgba_color).wzyx;
                for (var i = 0u; i < PIXELS_PER_THREAD; i += 1u) {
                    let fg_i = fg * area[i];
                    rgba[i] = rgba[i] * (1.0 - fg_i.a) + fg_i;
                }
                cmd_ix += 2u;
            }
            // CMD_LIN_GRAD
            case 6u: {
                let lin = read_lin_grad(cmd_ix);
                let d = lin.line_x * xy.x + lin.line_y * xy.y + lin.line_c;
                for (var i = 0u; i < PIXELS_PER_THREAD; i += 1u) {
                    let my_d = d + lin.line_x * f32(i);
                    let x = i32(round(clamp(my_d, 0.0, 1.0) * f32(GRADIENT_WIDTH - 1)));
                    let fg_rgba = textureLoad(gradients, vec2(x, i32(lin.index)), 0);
                    let fg_i = fg_rgba * area[i];
                    rgba[i] = rgba[i] * (1.0 - fg_i.a) + fg_i;
                }
                cmd_ix += 3u;
            }
            // CMD_RAD_GRAD
            case 7u: {
                let rad = read_rad_grad(cmd_ix);
                for (var i = 0u; i < PIXELS_PER_THREAD; i += 1u) {
                    let my_xy = vec2(xy.x + f32(i), xy.y);
                    // TODO: can hoist y, but for now stick to the GLSL version
                    let xy_xformed = rad.matrx.xy * my_xy.x + rad.matrx.zw * my_xy.y + rad.xlat;
                    let ba = dot(xy_xformed, rad.c1);
                    let ca = rad.ra * dot(xy_xformed, xy_xformed);
                    let t = sqrt(ba * ba + ca) - ba - rad.roff;
                    let x = i32(round(clamp(t, 0.0, 1.0) * f32(GRADIENT_WIDTH - 1)));
                    let fg_rgba = textureLoad(gradients, vec2(x, i32(rad.index)), 0);
                    let fg_i = fg_rgba * area[i];
                    rgba[i] = rgba[i] * (1.0 - fg_i.a) + fg_i;
                }
                cmd_ix += 3u;
            }
            // CMD_IMAGE
            case 8u: {
                let image = read_image(cmd_ix);
                let atlas_extents = image.atlas_offset + image.extents;
                for (var i = 0u; i < PIXELS_PER_THREAD; i += 1u) {
                    let my_xy = vec2(xy.x + f32(i), xy.y);
                    let atlas_uv = image.matrx.xy * my_xy.x + image.matrx.zw * my_xy.y + image.xlat + image.atlas_offset;
                    // This currently clips to the image bounds. TODO: extend modes
                    if all(atlas_uv < atlas_extents) && area[i] != 0.0 {
                        let uv_quad = vec4(max(floor(atlas_uv), image.atlas_offset), min(ceil(atlas_uv), atlas_extents));
                        let uv_frac = fract(atlas_uv);
                        let a = premul_alpha(textureLoad(image_atlas, vec2<i32>(uv_quad.xy), 0));
                        let b = premul_alpha(textureLoad(image_atlas, vec2<i32>(uv_quad.xw), 0));
                        let c = premul_alpha(textureLoad(image_atlas, vec2<i32>(uv_quad.zy), 0));
                        let d = premul_alpha(textureLoad(image_atlas, vec2<i32>(uv_quad.zw), 0));
                        let fg_rgba = mix(mix(a, b, uv_frac.y), mix(c, d, uv_frac.y), uv_frac.x);
                        let fg_i = fg_rgba * area[i];
                        rgba[i] = rgba[i] * (1.0 - fg_i.a) + fg_i;
                    }
                }
                cmd_ix += 2u;
            }
            // CMD_BEGIN_CLIP
            case 9u: {
                if clip_depth < BLEND_STACK_SPLIT {
                    for (var i = 0u; i < PIXELS_PER_THREAD; i += 1u) {
                        blend_stack[clip_depth][i] = pack4x8unorm(rgba[i]);
                        rgba[i] = vec4(0.0);
                    }
                } else {
                    // TODO: spill to memory
                }
                clip_depth += 1u;
                cmd_ix += 1u;
            }
            // CMD_END_CLIP
            case 10u: {
                let end_clip = read_end_clip(cmd_ix);
                clip_depth -= 1u;
                for (var i = 0u; i < PIXELS_PER_THREAD; i += 1u) {
                    var bg_rgba: u32;
                    if clip_depth < BLEND_STACK_SPLIT {
                        bg_rgba = blend_stack[clip_depth][i];
                    } else {
                        // load from memory
                    }
                    let bg = unpack4x8unorm(bg_rgba);
                    let fg = rgba[i] * area[i] * end_clip.alpha;
                    rgba[i] = blend_mix_compose(bg, fg, end_clip.blend);
                }
                cmd_ix += 3u;
            }
            // CMD_JUMP
            case 11u: {
                cmd_ix = ptcl[cmd_ix + 1u];
            }
            default: {}
        }
    }
    let xy_uint = vec2<u32>(xy);
    for (var i = 0u; i < PIXELS_PER_THREAD; i += 1u) {
        let coords = xy_uint + vec2(i, 0u);
        if coords.x < config.target_width && coords.y < config.target_height {
            let fg = rgba[i];
            // Max with a small epsilon to avoid NaNs
            let a_inv = 1.0 / max(fg.a, 1e-6);
            let rgba_sep = vec4(fg.rgb * a_inv, fg.a);            
            textureStore(output, vec2<i32>(coords), rgba_sep);
        }
    } 
#else
    let tile = tiles[tile_ix];
    let area = fill_path(tile, xy);

    let xy_uint = vec2<u32>(xy);
    for (var i = 0u; i < PIXELS_PER_THREAD; i += 1u) {
        let coords = xy_uint + vec2(i, 0u);
        if coords.x < config.target_width && coords.y < config.target_height {
            textureStore(output, vec2<i32>(coords), vec4(area[i]));
        }
    }
#endif
}

fn premul_alpha(rgba: vec4<f32>) -> vec4<f32> {
    return vec4(rgba.rgb * rgba.a, rgba.a);
}<|MERGE_RESOLUTION|>--- conflicted
+++ resolved
@@ -40,12 +40,14 @@
 @group(0) @binding(6)
 var<storage> info: array<u32>;
 
-<<<<<<< HEAD
+@group(0) @binding(7)
+var image_atlas: texture_2d<f32>;
+
 #ifdef msaa8
 let MASK_WIDTH = 32u;
 let MASK_HEIGHT = 32u;
 // This might be better in uniform, but that has 16 byte alignment
-@group(0) @binding(7)
+@group(0) @binding(8)
 var<storage> mask_lut: array<u32, 256u>;
 #endif
 
@@ -53,13 +55,9 @@
 let MASK_WIDTH = 64u;
 let MASK_HEIGHT = 64u;
 // This might be better in uniform, but that has 16 byte alignment
-@group(0) @binding(7)
+@group(0) @binding(8)
 var<storage> mask_lut: array<u32, 2048u>;
 #endif
-=======
-@group(0) @binding(7)
-var image_atlas: texture_2d<f32>;
->>>>>>> 8b2ea013
 
 fn read_fill(cmd_ix: u32) -> CmdFill {
     let tile = ptcl[cmd_ix + 1u];
