// SPDX-License-Identifier: Apache-2.0 OR MIT OR Unlicense

// Fine rasterizer. This can run in simple (just path rendering) and full
// modes, controllable by #define.
//
// To enable multisampled rendering, turn on both the msaa ifdef and one of msaa8
// or msaa16.

struct Tile {
    backdrop: i32,
    segments: u32,
}

#import segment
#import config

@group(0) @binding(0)
var<uniform> config: Config;

@group(0) @binding(1)
var<storage> segments: array<Segment>;

#import blend
#import ptcl

let GRADIENT_WIDTH = 512;

@group(0) @binding(2)
var<storage> ptcl: array<u32>;

@group(0) @binding(3)
var<storage> info: array<u32>;

@group(0) @binding(4)
var output: texture_storage_2d<rgba8unorm, write>;

@group(0) @binding(5)
var gradients: texture_2d<f32>;

@group(0) @binding(6)
var image_atlas: texture_2d<f32>;

#ifdef msaa8
let MASK_WIDTH = 32u;
let MASK_HEIGHT = 32u;
let SH_SAMPLES_SIZE = 512u;
let SAMPLE_WORDS_PER_PIXEL = 2u;
// This might be better in uniform, but that has 16 byte alignment
@group(0) @binding(7)
var<storage> mask_lut: array<u32, 256u>;
#endif

#ifdef msaa16
let MASK_WIDTH = 64u;
let MASK_HEIGHT = 64u;
let SH_SAMPLES_SIZE = 1024u;
let SAMPLE_WORDS_PER_PIXEL = 4u;
@group(0) @binding(7)
var<storage> mask_lut: array<u32, 2048u>;
#endif

#ifdef msaa
let WG_SIZE = 64u;
var<workgroup> sh_count: array<u32, WG_SIZE>;

// This is 4 winding numbers packed to a u32, 8 bits per sample
var<workgroup> sh_winding: array<atomic<u32>, 64u>;
// Same packing, one group of 8 per pixel
var<workgroup> sh_samples: array<atomic<u32>, SH_SAMPLES_SIZE>;
// Same packing, accumulating winding numbers for vertical edge crossings
var<workgroup> sh_winding_y: array<atomic<u32>, 4u>;
var<workgroup> sh_winding_y_prefix: array<atomic<u32>, 4u>;

// number of integer cells spanned by interval defined by a, b
fn span(a: f32, b: f32) -> u32 {
    return u32(max(ceil(max(a, b)) - floor(min(a, b)), 1.0));
}

let SEG_SIZE = 5u;

// See cpu_shaders/util.rs for explanation of these.
let ONE_MINUS_ULP: f32 = 0.99999994;
let ROBUST_EPSILON: f32 = 2e-7;

// New multisampled algorithm.
<<<<<<< HEAD
fn fill_path_ms(fill: CmdFill, wg_id: vec2<u32>, local_id: vec2<u32>) -> array<f32, PIXELS_PER_THREAD> {
=======
//
// FIXME: This should return an array when https://github.com/gfx-rs/naga/issues/1930 is fixed.
fn fill_path_ms(fill: CmdFill, wg_id: vec2<u32>, local_id: vec2<u32>, result: ptr<function, array<f32, PIXELS_PER_THREAD>>) {
    let n_segs = fill.size_and_rule >> 1u;
>>>>>>> b5e3ae58
    let even_odd = (fill.size_and_rule & 1u) != 0u;
    if even_odd {
        return fill_path_ms_evenodd(fill, wg_id, local_id);
    }
    let n_segs = fill.size_and_rule >> 1u;
    let tile_origin = vec2(f32(wg_id.x) * f32(TILE_HEIGHT), f32(wg_id.y) * f32(TILE_WIDTH));
    let th_ix = local_id.y * (TILE_WIDTH / PIXELS_PER_THREAD) + local_id.x;
    if th_ix < 64u {
        if th_ix < 4u {
            atomicStore(&sh_winding_y[th_ix], 0x80808080u);
        }
        atomicStore(&sh_winding[th_ix], 0x80808080u);
    }
    let sample_count = PIXELS_PER_THREAD * SAMPLE_WORDS_PER_PIXEL;
    for (var i = 0u; i < sample_count; i++) {
        atomicStore(&sh_samples[th_ix * sample_count + i], 0x80808080u);
    }
    workgroupBarrier();
    let n_batch = (n_segs + (WG_SIZE - 1u)) / WG_SIZE;
    for (var batch = 0u; batch < n_batch; batch++) {
        let seg_ix = batch * WG_SIZE + th_ix;
        let seg_off = fill.seg_data + seg_ix;
        var count = 0u;
        let slice_size = min(n_segs - batch * WG_SIZE, WG_SIZE);
        // TODO: might save a register rewriting this in terms of limit
        if th_ix < slice_size {
            let segment = segments[seg_off];
            // Note: coords relative to tile origin probably a good idea in coarse path,
            // especially as f16 would work. But keeping existing scheme for compatibility.
            let xy0 = segment.origin - tile_origin;
            let xy1 = xy0 + segment.delta;
            var y_edge_f = f32(TILE_HEIGHT);
            var delta = select(-1, 1, xy1.x <= xy0.x);
            if xy0.x == 0.0 && xy1.x == 0.0 {
                if xy0.y == 0.0 {
                    y_edge_f = 0.0;
                } else if xy1.y == 0.0 {
                    y_edge_f = 0.0;
                    delta = -delta;
                }
            } else {
                if xy0.x == 0.0 {
                    if xy0.y != 0.0 {
                        y_edge_f = xy0.y;
                    }
                } else if xy1.x == 0.0 && xy1.y != 0.0 {
                    y_edge_f = xy1.y;
                }
                // discard horizontal lines aligned to pixel grid
                if !(xy0.y == xy1.y && xy0.y == floor(xy0.y)) {
                    count = span(xy0.x, xy1.x) + span(xy0.y, xy1.y) - 1u;
                }
            }
            let y_edge = u32(ceil(y_edge_f));
            if y_edge < TILE_HEIGHT {
                atomicAdd(&sh_winding_y[y_edge >> 2u], u32(delta) << ((y_edge & 3u) << 3u));
            }
        }
        // workgroup prefix sum of counts
        sh_count[th_ix] = count;
        let lg_n = firstLeadingBit(slice_size * 2u - 1u);
        for (var i = 0u; i < lg_n; i++) {
            workgroupBarrier();
            if th_ix >= 1u << i {
                count += sh_count[th_ix - (1u << i)];
            }
            workgroupBarrier();
            sh_count[th_ix] = count;
        }
        let total = workgroupUniformLoad(&sh_count[slice_size - 1u]);
        for (var i = th_ix; i < total; i += WG_SIZE) {
            // binary search to find pixel
            var lo = 0u;
            var hi = slice_size;
            let goal = i;
            while hi > lo + 1u {
                let mid = (lo + hi) >> 1u;
                if goal >= sh_count[mid - 1u] {
                    lo = mid;
                } else {
                    hi = mid;
                }
            }
            let el_ix = lo;
            let last_pixel = i + 1u == sh_count[el_ix];
            let sub_ix = i - select(0u, sh_count[el_ix - 1u], el_ix > 0u);
            let seg_off = fill.seg_data + batch * WG_SIZE + el_ix;
            let segment = segments[seg_off];
            let xy0_in = segment.origin - tile_origin;
            let xy1_in = xy0_in + segment.delta;
            let is_down = xy1_in.y >= xy0_in.y;
            let xy0 = select(xy1_in, xy0_in, is_down);
            let xy1 = select(xy0_in, xy1_in, is_down);

            // Set up data for line rasterization
            // Note: this is duplicated work if total count exceeds a workgroup.
            // One alternative is to compute it in a separate dispatch.
            let dx = abs(xy1.x - xy0.x);
            let dy = xy1.y - xy0.y;
            let idxdy = 1.0 / (dx + dy);
            var a = dx * idxdy;
            let is_positive_slope = xy1.x >= xy0.x;
            let x_sign = select(-1.0, 1.0, is_positive_slope);
            let xt0 = floor(xy0.x * x_sign);
            let c = xy0.x * x_sign - xt0;
            let y0i = floor(xy0.y);
            let ytop = y0i + 1.0;
            let b = min((dy * c + dx * (ytop - xy0.y)) * idxdy, ONE_MINUS_ULP);
            let count_x = span(xy0.x, xy1.x) - 1u;
            let count = count_x + span(xy0.y, xy1.y);
            let robust_err = floor(a * (f32(count) - 1.0) + b) - f32(count_x);
            if robust_err != 0.0 {
                a -= ROBUST_EPSILON * sign(robust_err);
            }
            let x0i = i32(xt0 * x_sign + 0.5 * (x_sign - 1.0));
            // Use line equation to plot pixel coordinates

            let zf = a * f32(sub_ix) + b;
            let z = floor(zf);
            let x = x0i + i32(x_sign * z);
            let y = i32(y0i) + i32(sub_ix) - i32(z);
            var is_delta: bool;
            // We need to adjust winding number if slope is positive and there
            // is a crossing at the left edge of the pixel.
            var is_bump = false;
            let zp = floor(a * f32(sub_ix - 1u) + b);
            if sub_ix == 0u {
                is_delta = y0i == xy0.y && y0i != xy1.y;
                is_bump = xy0.x == 0.0;
            } else {
                is_delta = z == zp;
                is_bump = is_positive_slope && !is_delta;
            }
            let pix_ix = u32(y) * TILE_WIDTH + u32(x);
            if u32(x) < TILE_WIDTH - 1u && u32(y) < TILE_HEIGHT {
                let delta_pix = pix_ix + 1u;
                if is_delta {
                    let delta = select(u32(-1), 1u, is_down) << ((delta_pix & 3u) << 3u);
                    atomicAdd(&sh_winding[delta_pix >> 2u], delta);
                }
            }
            // Apply sample mask
            let mask_block = u32(is_positive_slope) * (MASK_WIDTH * MASK_HEIGHT / 2u);
            let half_height = f32(MASK_HEIGHT / 2u);
            let mask_row = floor(min(a * half_height, half_height - 1.0)) * f32(MASK_WIDTH);
            let mask_col = floor((zf - z) * f32(MASK_WIDTH));
            let mask_ix = mask_block + u32(mask_row + mask_col);
#ifdef msaa8
            var mask = mask_lut[mask_ix / 4u] >> ((mask_ix % 4u) * 8u);
            mask &= 0xffu;
            // Intersect with y half-plane masks
            if sub_ix == 0u && !is_bump {
                let mask_shift = u32(round(8.0 * (xy0.y - f32(y))));
                mask &= 0xffu << mask_shift;
            }
            if last_pixel && xy1.x != 0.0 {
                let mask_shift = u32(round(8.0 * (xy1.y - f32(y))));
                mask &= ~(0xffu << mask_shift);
            }
            let mask_a = mask | (mask << 7u);
            let mask_b = mask_a | (mask_a << 14u);
            let mask0_exp = mask_b & 0x1010101u;
            var mask0_signed = select(mask0_exp, u32(-i32(mask0_exp)), is_down);
            let mask1_exp = (mask_b >> 4u) & 0x1010101u;
            var mask1_signed = select(mask1_exp, u32(-i32(mask1_exp)), is_down);
            if is_bump {
                let bump_delta = select(u32(-0x1010101), 0x1010101u, is_down);
                mask0_signed += bump_delta;
                mask1_signed += bump_delta;
            }
            atomicAdd(&sh_samples[pix_ix * 2u], mask0_signed);
            atomicAdd(&sh_samples[pix_ix * 2u + 1u], mask1_signed);
#endif
#ifdef msaa16
            var mask = mask_lut[mask_ix / 2u] >> ((mask_ix % 2u) * 16u);
            mask &= 0xffffu;
            // Intersect with y half-plane masks
            if sub_ix == 0u && !is_bump {
                let mask_shift = u32(round(16.0 * (xy0.y - f32(y))));
                mask &= 0xffffu << mask_shift;
            }
            if last_pixel && xy1.x != 0.0 {
                let mask_shift = u32(round(16.0 * (xy1.y - f32(y))));
                mask &= ~(0xffffu << mask_shift);
            }
            // Mask is 0bABCD_EFGH_IJKL_MNOP. Expand to 4 32 bit words
            // mask0_exp will be 0b0000_000M_0000_000N_0000_000O_0000_000P
            // mask3_exp will be 0b0000_000A_0000_000B_0000_000C_0000_000D
            let mask0 = mask & 0xffu;
            // mask0_a = 0b0IJK_LMNO_*JKL_MNOP
            let mask0_a = mask0 | (mask0 << 7u);
            // mask0_b = 0b000I_JKLM_NO*J_KLMN_O*K_LMNO_*JKL_MNOP
            //                ^    ^    ^    ^   ^    ^    ^    ^
            let mask0_b = mask0_a | (mask0_a << 14u);
            let mask0_exp = mask0_b & 0x1010101u;
            var mask0_signed = select(mask0_exp, u32(-i32(mask0_exp)), is_down);
            let mask1_exp = (mask0_b >> 4u) & 0x1010101u;
            var mask1_signed = select(mask1_exp, u32(-i32(mask1_exp)), is_down);
            let mask1 = (mask >> 8u) & 0xffu;
            let mask1_a = mask1 | (mask1 << 7u);
            // mask1_a = 0b0ABC_DEFG_*BCD_EFGH
            let mask1_b = mask1_a | (mask1_a << 14u);
            // mask1_b = 0b000A_BCDE_FG*B_CDEF_G*C_DEFG_*BCD_EFGH
            let mask2_exp = mask1_b & 0x1010101u;
            var mask2_signed = select(mask2_exp, u32(-i32(mask2_exp)), is_down);
            let mask3_exp = (mask1_b >> 4u) & 0x1010101u;
            var mask3_signed = select(mask3_exp, u32(-i32(mask3_exp)), is_down);
            if is_bump {
                let bump_delta = select(u32(-0x1010101), 0x1010101u, is_down);
                mask0_signed += bump_delta;
                mask1_signed += bump_delta;
                mask2_signed += bump_delta;
                mask3_signed += bump_delta;
            }
            atomicAdd(&sh_samples[pix_ix * 4u], mask0_signed);
            atomicAdd(&sh_samples[pix_ix * 4u + 1u], mask1_signed);
            atomicAdd(&sh_samples[pix_ix * 4u + 2u], mask2_signed);
            atomicAdd(&sh_samples[pix_ix * 4u + 3u], mask3_signed);
#endif
        }
        workgroupBarrier();
    }
    var area: array<f32, PIXELS_PER_THREAD>;
    let major = (th_ix * PIXELS_PER_THREAD) >> 2u;
    var packed_w = atomicLoad(&sh_winding[major]);
    // Prefix sum of packed 8 bit values within u32
    packed_w += (packed_w - 0x808080u) << 8u;
    packed_w += (packed_w - 0x8080u) << 16u;
    var packed_y = atomicLoad(&sh_winding_y[local_id.y >> 2u]);
    packed_y += (packed_y - 0x808080u) << 8u;
    packed_y += (packed_y - 0x8080u) << 16u;
    var wind_y = (packed_y >> ((local_id.y & 3u) << 3u)) - 0x80u;
    if (local_id.y & 3u) == 3u && local_id.x == 0u {
        let prefix_y = wind_y;
        atomicStore(&sh_winding_y_prefix[local_id.y >> 2u], prefix_y);
    }
    let prefix_x = ((packed_w >> 24u) - 0x80u) * 0x1010101u;
    // reuse sh_winding to store prefix as well
    atomicStore(&sh_winding[major], prefix_x);
    workgroupBarrier();
    for (var i = (major & ~3u); i < major; i++) {
        packed_w += atomicLoad(&sh_winding[i]);
    }
    for (var i = 0u; i < local_id.y >> 2u; i++) {
        wind_y += atomicLoad(&sh_winding_y_prefix[i]);
    }

    for (var i = 0u; i < PIXELS_PER_THREAD; i++) {
        let pix_ix = th_ix * PIXELS_PER_THREAD + i;
        let minor = i; // assumes PIXELS_PER_THREAD == 4
        let expected_zero = (((packed_w >> (minor * 8u)) + wind_y) & 0xffu) - u32(fill.backdrop);
        if expected_zero >= 256u {
            area[i] = 1.0;
        } else {
#ifdef msaa8
            let samples0 = atomicLoad(&sh_samples[pix_ix * 2u]);
            let samples1 = atomicLoad(&sh_samples[pix_ix * 2u + 1u]);
            let xored0 = (expected_zero * 0x1010101u) ^ samples0;
            let xored0_2 = xored0 | (xored0 * 2u);
            let xored1 = (expected_zero * 0x1010101u) ^ samples1;
            let xored1_2 = xored1 | (xored1 >> 1u);
            let xored2 = (xored0_2 & 0xAAAAAAAAu) | (xored1_2 & 0x55555555u);
            let xored4 = xored2 | (xored2 * 4u);
            let xored16 = xored4 | (xored4 * 16u);
            area[i] = f32(countOneBits(xored16 & 0xC0C0C0C0u)) * 0.125;
#endif
#ifdef msaa16
            let samples0 = atomicLoad(&sh_samples[pix_ix * 4u]);
            let samples1 = atomicLoad(&sh_samples[pix_ix * 4u + 1u]);
            let samples2 = atomicLoad(&sh_samples[pix_ix * 4u + 2u]);
            let samples3 = atomicLoad(&sh_samples[pix_ix * 4u + 3u]);
            let xored0 = (expected_zero * 0x1010101u) ^ samples0;
            let xored0_2 = xored0 | (xored0 * 2u);
            let xored1 = (expected_zero * 0x1010101u) ^ samples1;
            let xored1_2 = xored1 | (xored1 >> 1u);
            let xored01 = (xored0_2 & 0xAAAAAAAAu) | (xored1_2 & 0x55555555u);
            let xored01_4 = xored01 | (xored01 * 4u);
            let xored2 = (expected_zero * 0x1010101u) ^ samples2;
            let xored2_2 = xored0 | (xored0 * 2u);
            let xored3 = (expected_zero * 0x1010101u) ^ samples3;
            let xored3_2 = xored3 | (xored3 >> 1u);
            let xored23 = (xored2_2 & 0xAAAAAAAAu) | (xored3_2 & 0x55555555u);
            let xored23_4 = xored23 | (xored23 >> 2u);
            let xored0123 = (xored01_4 & 0xCCCCCCCCu) | (xored23_4 & 0x33333333u);
            let xored16 = xored0123 | (xored0123 * 16u);
            area[i] = f32(countOneBits(xored16 & 0xF0F0F0F0u)) * 0.0625;
#endif
        }
    }
    return area;
}

fn fill_path_ms_evenodd(fill: CmdFill, wg_id: vec2<u32>, local_id: vec2<u32>) -> array<f32, PIXELS_PER_THREAD> {
    let n_segs = fill.size_and_rule >> 1u;
    let tile_origin = vec2(f32(wg_id.x) * f32(TILE_HEIGHT), f32(wg_id.y) * f32(TILE_WIDTH));
    let th_ix = local_id.y * (TILE_WIDTH / PIXELS_PER_THREAD) + local_id.x;
    if th_ix < TILE_HEIGHT {
        if th_ix == 0u {
            atomicStore(&sh_winding_y[th_ix], 0u);
        }
        atomicStore(&sh_winding[th_ix], 0u);
    }
    let sample_count = PIXELS_PER_THREAD;
    for (var i = 0u; i < sample_count; i++) {
        atomicStore(&sh_samples[th_ix * sample_count + i], 0u);
    }
    workgroupBarrier();
    let n_batch = (n_segs + (WG_SIZE - 1u)) / WG_SIZE;
    for (var batch = 0u; batch < n_batch; batch++) {
        let seg_ix = batch * WG_SIZE + th_ix;
        let seg_off = fill.seg_data + seg_ix;
        var count = 0u;
        let slice_size = min(n_segs - batch * WG_SIZE, WG_SIZE);
        // TODO: might save a register rewriting this in terms of limit
        if th_ix < slice_size {
            let segment = segments[seg_off];
            // Note: coords relative to tile origin probably a good idea in coarse path,
            // especially as f16 would work. But keeping existing scheme for compatibility.
            let xy0 = segment.origin - tile_origin;
            let xy1 = xy0 + segment.delta;
            var y_edge_f = f32(TILE_HEIGHT);
            if xy0.x == 0.0 && xy1.x == 0.0 {
                if xy0.y == 0.0 {
                    y_edge_f = 0.0;
                } else if xy1.y == 0.0 {
                    y_edge_f = 0.0;
                }
            } else {
                if xy0.x == 0.0 {
                    if xy0.y != 0.0 {
                        y_edge_f = xy0.y;
                    }
                } else if xy1.x == 0.0 && xy1.y != 0.0 {
                    y_edge_f = xy1.y;
                }
                // discard horizontal lines aligned to pixel grid
                if !(xy0.y == xy1.y && xy0.y == floor(xy0.y)) {
                    count = span(xy0.x, xy1.x) + span(xy0.y, xy1.y) - 1u;
                }
            }
            let y_edge = u32(ceil(y_edge_f));
            if y_edge < TILE_HEIGHT {
                atomicXor(&sh_winding_y[0], 1u << y_edge);
            }
        }
        // workgroup prefix sum of counts
        sh_count[th_ix] = count;
        let lg_n = firstLeadingBit(slice_size * 2u - 1u);
        for (var i = 0u; i < lg_n; i++) {
            workgroupBarrier();
            if th_ix >= 1u << i {
                count += sh_count[th_ix - (1u << i)];
            }
            workgroupBarrier();
            sh_count[th_ix] = count;
        }
        let total = workgroupUniformLoad(&sh_count[slice_size - 1u]);
        for (var i = th_ix; i < total; i += WG_SIZE) {
            // binary search to find pixel
            var lo = 0u;
            var hi = slice_size;
            let goal = i;
            while hi > lo + 1u {
                let mid = (lo + hi) >> 1u;
                if goal >= sh_count[mid - 1u] {
                    lo = mid;
                } else {
                    hi = mid;
                }
            }
            let el_ix = lo;
            let last_pixel = i + 1u == sh_count[el_ix];
            let sub_ix = i - select(0u, sh_count[el_ix - 1u], el_ix > 0u);
            let seg_off = fill.seg_data + batch * WG_SIZE + el_ix;
            let segment = segments[seg_off];
            let xy0_in = segment.origin - tile_origin;
            let xy1_in = xy0_in + segment.delta;
            let is_down = xy1_in.y >= xy0_in.y;
            let xy0 = select(xy1_in, xy0_in, is_down);
            let xy1 = select(xy0_in, xy1_in, is_down);

            // Set up data for line rasterization
            // Note: this is duplicated work if total count exceeds a workgroup.
            // One alternative is to compute it in a separate dispatch.
            let dx = abs(xy1.x - xy0.x);
            let dy = xy1.y - xy0.y;
            let idxdy = 1.0 / (dx + dy);
            var a = dx * idxdy;
            let is_positive_slope = xy1.x >= xy0.x;
            let x_sign = select(-1.0, 1.0, is_positive_slope);
            let xt0 = floor(xy0.x * x_sign);
            let c = xy0.x * x_sign - xt0;
            let y0i = floor(xy0.y);
            let ytop = y0i + 1.0;
            let b = min((dy * c + dx * (ytop - xy0.y)) * idxdy, ONE_MINUS_ULP);
            let count_x = span(xy0.x, xy1.x) - 1u;
            let count = count_x + span(xy0.y, xy1.y);
            let robust_err = floor(a * (f32(count) - 1.0) + b) - f32(count_x);
            if robust_err != 0.0 {
                a -= ROBUST_EPSILON * sign(robust_err);
            }
            let x0i = i32(xt0 * x_sign + 0.5 * (x_sign - 1.0));
            // Use line equation to plot pixel coordinates

            let zf = a * f32(sub_ix) + b;
            let z = floor(zf);
            let x = x0i + i32(x_sign * z);
            let y = i32(y0i) + i32(sub_ix) - i32(z);
            var is_delta: bool;
            // We need to adjust winding number if slope is positive and there
            // is a crossing at the left edge of the pixel.
            var is_bump = false;
            let zp = floor(a * f32(sub_ix - 1u) + b);
            if sub_ix == 0u {
                is_delta = y0i == xy0.y && y0i != xy1.y;
                is_bump = xy0.x == 0.0;
            } else {
                is_delta = z == zp;
                is_bump = is_positive_slope && !is_delta;
            }
            if u32(x) < TILE_WIDTH - 1u && u32(y) < TILE_HEIGHT {
                if is_delta {
                    atomicXor(&sh_winding[y], 2u << u32(x));
                }
            }
            // Apply sample mask
            let mask_block = u32(is_positive_slope) * (MASK_WIDTH * MASK_HEIGHT / 2u);
            let half_height = f32(MASK_HEIGHT / 2u);
            let mask_row = floor(min(a * half_height, half_height - 1.0)) * f32(MASK_WIDTH);
            let mask_col = floor((zf - z) * f32(MASK_WIDTH));
            let mask_ix = mask_block + u32(mask_row + mask_col);
            let pix_ix = u32(y) * TILE_WIDTH + u32(x);
#ifdef msaa8
            var mask = mask_lut[mask_ix / 4u] >> ((mask_ix % 4u) * 8u);
            mask &= 0xffu;
            // Intersect with y half-plane masks
            if sub_ix == 0u && !is_bump {
                let mask_shift = u32(round(8.0 * (xy0.y - f32(y))));
                mask &= 0xffu << mask_shift;
            }
            if last_pixel && xy1.x != 0.0 {
                let mask_shift = u32(round(8.0 * (xy1.y - f32(y))));
                mask &= ~(0xffu << mask_shift);
            }
            if is_bump {
                mask ^= 0xffu;
            }
            atomicXor(&sh_samples[pix_ix], mask);
#endif
#ifdef msaa16
            var mask = mask_lut[mask_ix / 2u] >> ((mask_ix % 2u) * 16u);
            mask &= 0xffffu;
            // Intersect with y half-plane masks
            if sub_ix == 0u && !is_bump {
                let mask_shift = u32(round(16.0 * (xy0.y - f32(y))));
                mask &= 0xffffu << mask_shift;
            }
            if last_pixel && xy1.x != 0.0 {
                let mask_shift = u32(round(16.0 * (xy1.y - f32(y))));
                mask &= ~(0xffffu << mask_shift);
            }
            if is_bump {
                mask ^= 0xffffu;
            }
            atomicXor(&sh_samples[pix_ix], mask);
#endif
        }
        workgroupBarrier();
    }
    var area: array<f32, PIXELS_PER_THREAD>;
    var scan_x = atomicLoad(&sh_winding[local_id.y]);
    scan_x ^= scan_x << 1u;
    scan_x ^= scan_x << 2u;
    scan_x ^= scan_x << 4u;
    scan_x ^= scan_x << 8u;
    var scan_y = atomicLoad(&sh_winding_y[0]);
    scan_y ^= scan_y << 1u;
    scan_y ^= scan_y << 2u;
    scan_y ^= scan_y << 4u;
    scan_y ^= scan_y << 8u;
    // winding number parity for the row of pixels is in the LSB
    let row_parity = (scan_y >> local_id.y) ^ u32(fill.backdrop);

    for (var i = 0u; i < PIXELS_PER_THREAD; i++) {
        let pix_ix = th_ix * PIXELS_PER_THREAD + i;
        let samples = atomicLoad(&sh_samples[pix_ix]);
        let pix_parity = row_parity ^ (scan_x >> (pix_ix % TILE_WIDTH));
        let pix_mask = u32(-i32(pix_parity & 1u));
#ifdef msaa8
        area[i] = f32(countOneBits((samples ^ pix_mask) & 0xffu)) * 0.125;
#endif
#ifdef msaa16
        area[i] = f32(countOneBits((samples ^ pix_mask) & 0xffffu)) * 0.0625;
#endif
    }
    *result = area;
}
#endif

fn read_fill(cmd_ix: u32) -> CmdFill {
    let size_and_rule = ptcl[cmd_ix + 1u];
    let seg_data = ptcl[cmd_ix + 2u];
    let backdrop = i32(ptcl[cmd_ix + 3u]);
    return CmdFill(size_and_rule, seg_data, backdrop);
}

fn read_color(cmd_ix: u32) -> CmdColor {
    let rgba_color = ptcl[cmd_ix + 1u];
    return CmdColor(rgba_color);
}

fn read_lin_grad(cmd_ix: u32) -> CmdLinGrad {
    let index_mode = ptcl[cmd_ix + 1u];
    let index = index_mode >> 2u;
    let extend_mode = index_mode & 0x3u;
    let info_offset = ptcl[cmd_ix + 2u];
    let line_x = bitcast<f32>(info[info_offset]);
    let line_y = bitcast<f32>(info[info_offset + 1u]);
    let line_c = bitcast<f32>(info[info_offset + 2u]);
    return CmdLinGrad(index, extend_mode, line_x, line_y, line_c);
}

fn read_rad_grad(cmd_ix: u32) -> CmdRadGrad {
    let index_mode = ptcl[cmd_ix + 1u];
    let index = index_mode >> 2u;
    let extend_mode = index_mode & 0x3u;
    let info_offset = ptcl[cmd_ix + 2u];
    let m0 = bitcast<f32>(info[info_offset]);
    let m1 = bitcast<f32>(info[info_offset + 1u]);
    let m2 = bitcast<f32>(info[info_offset + 2u]);
    let m3 = bitcast<f32>(info[info_offset + 3u]);
    let matrx = vec4(m0, m1, m2, m3);
    let xlat = vec2(bitcast<f32>(info[info_offset + 4u]), bitcast<f32>(info[info_offset + 5u]));
    let focal_x = bitcast<f32>(info[info_offset + 6u]);
    let radius = bitcast<f32>(info[info_offset + 7u]);
    let flags_kind = info[info_offset + 8u];
    let flags = flags_kind >> 3u;
    let kind = flags_kind & 0x7u;
    return CmdRadGrad(index, extend_mode, matrx, xlat, focal_x, radius, kind, flags);
}

fn read_image(cmd_ix: u32) -> CmdImage {
    let info_offset = ptcl[cmd_ix + 1u];
    let m0 = bitcast<f32>(info[info_offset]);
    let m1 = bitcast<f32>(info[info_offset + 1u]);
    let m2 = bitcast<f32>(info[info_offset + 2u]);
    let m3 = bitcast<f32>(info[info_offset + 3u]);
    let matrx = vec4(m0, m1, m2, m3);
    let xlat = vec2(bitcast<f32>(info[info_offset + 4u]), bitcast<f32>(info[info_offset + 5u]));
    let xy = info[info_offset + 6u];
    let width_height = info[info_offset + 7u];
    // The following are not intended to be bitcasts
    let x = f32(xy >> 16u);
    let y = f32(xy & 0xffffu);
    let width = f32(width_height >> 16u);
    let height = f32(width_height & 0xffffu);
    return CmdImage(matrx, xlat, vec2(x, y), vec2(width, height));
}

fn read_end_clip(cmd_ix: u32) -> CmdEndClip {
    let blend = ptcl[cmd_ix + 1u];
    let alpha = bitcast<f32>(ptcl[cmd_ix + 2u]);
    return CmdEndClip(blend, alpha);
}

fn extend_mode(t: f32, mode: u32) -> f32 {
    let EXTEND_PAD = 0u;
    let EXTEND_REPEAT = 1u;
    let EXTEND_REFLECT = 2u;
    switch mode {
        // EXTEND_PAD
        case 0u: {
            return clamp(t, 0.0, 1.0);
        }
        // EXTEND_REPEAT
        case 1u: {
            return fract(t);
        }
        // EXTEND_REFLECT
        default: {
            return abs(t - 2.0 * round(0.5 * t));
        }
    }
}

let PIXELS_PER_THREAD = 4u;

// Analytic area antialiasing.
//
// This is currently dead code if msaa is enabled, but it would be fairly straightforward
// to wire this so it's a dynamic choice (even per-path).
//
// FIXME: This should return an array when https://github.com/gfx-rs/naga/issues/1930 is fixed.
fn fill_path(fill: CmdFill, xy: vec2<f32>, result: ptr<function, array<f32, PIXELS_PER_THREAD>>) {
    let n_segs = fill.size_and_rule >> 1u;
    let even_odd = (fill.size_and_rule & 1u) != 0u;
    var area: array<f32, PIXELS_PER_THREAD>;
    let backdrop_f = f32(fill.backdrop);
    for (var i = 0u; i < PIXELS_PER_THREAD; i += 1u) {
        area[i] = backdrop_f;
    }
    for (var i = 0u; i < n_segs; i++) {
        let seg_off = fill.seg_data + i;
        let segment = segments[seg_off];
        let y = segment.origin.y - xy.y;
        let y0 = clamp(y, 0.0, 1.0);
        let y1 = clamp(y + segment.delta.y, 0.0, 1.0);
        let dy = y0 - y1;
        if dy != 0.0 {
            let vec_y_recip = 1.0 / segment.delta.y;
            let t0 = (y0 - y) * vec_y_recip;
            let t1 = (y1 - y) * vec_y_recip;
            let startx = segment.origin.x - xy.x;
            let x0 = startx + t0 * segment.delta.x;
            let x1 = startx + t1 * segment.delta.x;
            let xmin0 = min(x0, x1);
            let xmax0 = max(x0, x1);
            for (var i = 0u; i < PIXELS_PER_THREAD; i += 1u) {
                let i_f = f32(i);
                let xmin = min(xmin0 - i_f, 1.0) - 1.0e-6;
                let xmax = xmax0 - i_f;
                let b = min(xmax, 1.0);
                let c = max(b, 0.0);
                let d = max(xmin, 0.0);
                let a = (b + 0.5 * (d * d - c * c) - xmin) / (xmax - xmin);
                area[i] += a * dy;
            }
        }
        let y_edge = sign(segment.delta.x) * clamp(xy.y - segment.y_edge + 1.0, 0.0, 1.0);
        for (var i = 0u; i < PIXELS_PER_THREAD; i += 1u) {
            area[i] += y_edge;
        }
    }
    if even_odd {
        // even-odd winding rule
        for (var i = 0u; i < PIXELS_PER_THREAD; i += 1u) {
            let a = area[i];
            area[i] = abs(a - 2.0 * round(0.5 * a));
        }
    } else {
        // non-zero winding rule
        for (var i = 0u; i < PIXELS_PER_THREAD; i += 1u) {
            area[i] = min(abs(area[i]), 1.0);
        }
    }
    *result = area;
}

// The X size should be 16 / PIXELS_PER_THREAD
@compute @workgroup_size(4, 16)
fn main(
    @builtin(global_invocation_id) global_id: vec3<u32>,
    @builtin(local_invocation_id) local_id: vec3<u32>,
    @builtin(workgroup_id) wg_id: vec3<u32>,
) {
    let tile_ix = wg_id.y * config.width_in_tiles + wg_id.x;
    let xy = vec2(f32(global_id.x * PIXELS_PER_THREAD), f32(global_id.y));
#ifdef full
    var rgba: array<vec4<f32>, PIXELS_PER_THREAD>;
    for (var i = 0u; i < PIXELS_PER_THREAD; i += 1u) {
        rgba[i] = unpack4x8unorm(config.base_color).wzyx;
    }
    var blend_stack: array<array<u32, PIXELS_PER_THREAD>, BLEND_STACK_SPLIT>;
    var clip_depth = 0u;
    var area: array<f32, PIXELS_PER_THREAD>;
    var cmd_ix = tile_ix * PTCL_INITIAL_ALLOC;
    let blend_offset = ptcl[cmd_ix];
    cmd_ix += 1u;
    // main interpretation loop
    while true {
        let tag = ptcl[cmd_ix];
        if tag == CMD_END {
            break;
        }
        switch tag {
            // CMD_FILL
            case 1u: {
                let fill = read_fill(cmd_ix);
#ifdef msaa
                fill_path_ms(fill, wg_id.xy, local_id.xy, &area);
#else
                fill_path(fill, xy, &area);
#endif
                cmd_ix += 4u;
            }
            // CMD_STROKE
            case 2u: {
                // Stroking in fine rasterization is disabled, as strokes will be expanded
                // to fills earlier in the pipeline. This implementation is a stub, just to
                // keep the shader from crashing.
                for (var i = 0u; i < PIXELS_PER_THREAD; i++) {
                    area[i] = 0.0;
                }
                cmd_ix += 3u;
            }
            // CMD_SOLID
            case 3u: {
                for (var i = 0u; i < PIXELS_PER_THREAD; i += 1u) {
                    area[i] = 1.0;
                }
                cmd_ix += 1u;
            }
            // CMD_COLOR
            case 5u: {
                let color = read_color(cmd_ix);
                let fg = unpack4x8unorm(color.rgba_color).wzyx;
                for (var i = 0u; i < PIXELS_PER_THREAD; i += 1u) {
                    let fg_i = fg * area[i];
                    rgba[i] = rgba[i] * (1.0 - fg_i.a) + fg_i;
                }
                cmd_ix += 2u;
            }
            // CMD_LIN_GRAD
            case 6u: {
                let lin = read_lin_grad(cmd_ix);
                let d = lin.line_x * xy.x + lin.line_y * xy.y + lin.line_c;
                for (var i = 0u; i < PIXELS_PER_THREAD; i += 1u) {
                    let my_d = d + lin.line_x * f32(i);
                    let x = i32(round(extend_mode(my_d, lin.extend_mode) * f32(GRADIENT_WIDTH - 1)));
                    let fg_rgba = textureLoad(gradients, vec2(x, i32(lin.index)), 0);
                    let fg_i = fg_rgba * area[i];
                    rgba[i] = rgba[i] * (1.0 - fg_i.a) + fg_i;
                }
                cmd_ix += 3u;
            }
            // CMD_RAD_GRAD
            case 7u: {
                let rad = read_rad_grad(cmd_ix);
                let focal_x = rad.focal_x;
                let radius = rad.radius;
                let is_strip = rad.kind == RAD_GRAD_KIND_STRIP;
                let is_circular = rad.kind == RAD_GRAD_KIND_CIRCULAR;
                let is_focal_on_circle = rad.kind == RAD_GRAD_KIND_FOCAL_ON_CIRCLE;
                let is_swapped = (rad.flags & RAD_GRAD_SWAPPED) != 0u;
                let r1_recip = select(1.0 / radius, 0.0, is_circular);
                let less_scale = select(1.0, -1.0, is_swapped || (1.0 - focal_x) < 0.0);
                let t_sign = sign(1.0 - focal_x);
                for (var i = 0u; i < PIXELS_PER_THREAD; i += 1u) {
                    let my_xy = vec2(xy.x + f32(i), xy.y);
                    let local_xy = rad.matrx.xy * my_xy.x + rad.matrx.zw * my_xy.y + rad.xlat;
                    let x = local_xy.x;
                    let y = local_xy.y;
                    let xx = x * x;
                    let yy = y * y;
                    var t = 0.0;
                    var is_valid = true;
                    if is_strip {
                        let a = radius - yy;
                        t = sqrt(a) + x;
                        is_valid = a >= 0.0;
                    } else if is_focal_on_circle {
                        t = (xx + yy) / x;
                        is_valid = t >= 0.0 && x != 0.0;
                    } else if radius > 1.0 {
                        t = sqrt(xx + yy) - x * r1_recip;
                    } else { // radius < 1.0
                        let a = xx - yy;
                        t = less_scale * sqrt(a) - x * r1_recip;
                        is_valid = a >= 0.0 && t >= 0.0;
                    }
                    if is_valid {
                        t = extend_mode(focal_x + t_sign * t, rad.extend_mode);
                        t = select(t, 1.0 - t, is_swapped);
                        let x = i32(round(t * f32(GRADIENT_WIDTH - 1)));
                        let fg_rgba = textureLoad(gradients, vec2(x, i32(rad.index)), 0);
                        let fg_i = fg_rgba * area[i];
                        rgba[i] = rgba[i] * (1.0 - fg_i.a) + fg_i;
                    }
                }
                cmd_ix += 3u;
            }
            // CMD_IMAGE
            case 8u: {
                let image = read_image(cmd_ix);
                let atlas_extents = image.atlas_offset + image.extents;
                for (var i = 0u; i < PIXELS_PER_THREAD; i += 1u) {
                    let my_xy = vec2(xy.x + f32(i), xy.y);
                    let atlas_uv = image.matrx.xy * my_xy.x + image.matrx.zw * my_xy.y + image.xlat + image.atlas_offset;
                    // This currently clips to the image bounds. TODO: extend modes
                    if all(atlas_uv < atlas_extents) && area[i] != 0.0 {
                        let uv_quad = vec4(max(floor(atlas_uv), image.atlas_offset), min(ceil(atlas_uv), atlas_extents));
                        let uv_frac = fract(atlas_uv);
                        let a = premul_alpha(textureLoad(image_atlas, vec2<i32>(uv_quad.xy), 0));
                        let b = premul_alpha(textureLoad(image_atlas, vec2<i32>(uv_quad.xw), 0));
                        let c = premul_alpha(textureLoad(image_atlas, vec2<i32>(uv_quad.zy), 0));
                        let d = premul_alpha(textureLoad(image_atlas, vec2<i32>(uv_quad.zw), 0));
                        let fg_rgba = mix(mix(a, b, uv_frac.y), mix(c, d, uv_frac.y), uv_frac.x);
                        let fg_i = fg_rgba * area[i];
                        rgba[i] = rgba[i] * (1.0 - fg_i.a) + fg_i;
                    }
                }
                cmd_ix += 2u;
            }
            // CMD_BEGIN_CLIP
            case 9u: {
                if clip_depth < BLEND_STACK_SPLIT {
                    for (var i = 0u; i < PIXELS_PER_THREAD; i += 1u) {
                        blend_stack[clip_depth][i] = pack4x8unorm(rgba[i]);
                        rgba[i] = vec4(0.0);
                    }
                } else {
                    // TODO: spill to memory
                }
                clip_depth += 1u;
                cmd_ix += 1u;
            }
            // CMD_END_CLIP
            case 10u: {
                let end_clip = read_end_clip(cmd_ix);
                clip_depth -= 1u;
                for (var i = 0u; i < PIXELS_PER_THREAD; i += 1u) {
                    var bg_rgba: u32;
                    if clip_depth < BLEND_STACK_SPLIT {
                        bg_rgba = blend_stack[clip_depth][i];
                    } else {
                        // load from memory
                    }
                    let bg = unpack4x8unorm(bg_rgba);
                    let fg = rgba[i] * area[i] * end_clip.alpha;
                    rgba[i] = blend_mix_compose(bg, fg, end_clip.blend);
                }
                cmd_ix += 3u;
            }
            // CMD_JUMP
            case 11u: {
                cmd_ix = ptcl[cmd_ix + 1u];
            }
            default: {}
        }
    }
    let xy_uint = vec2<u32>(xy);
    for (var i = 0u; i < PIXELS_PER_THREAD; i += 1u) {
        let coords = xy_uint + vec2(i, 0u);
        if coords.x < config.target_width && coords.y < config.target_height {
            let fg = rgba[i];
            // Max with a small epsilon to avoid NaNs
            let a_inv = 1.0 / max(fg.a, 1e-6);
            let rgba_sep = vec4(fg.rgb * a_inv, fg.a);
            textureStore(output, vec2<i32>(coords), rgba_sep);
        }
    } 
#else
    let tile = tiles[tile_ix];
    var area: array<f32, PIXELS_PER_THREAD>;
    fill_path(tile, xy, &area);

    let xy_uint = vec2<u32>(xy);
    for (var i = 0u; i < PIXELS_PER_THREAD; i += 1u) {
        let coords = xy_uint + vec2(i, 0u);
        if coords.x < config.target_width && coords.y < config.target_height {
            textureStore(output, vec2<i32>(coords), vec4(area[i]));
        }
    }
#endif
}

fn premul_alpha(rgba: vec4<f32>) -> vec4<f32> {
    return vec4(rgba.rgb * rgba.a, rgba.a);
}<|MERGE_RESOLUTION|>--- conflicted
+++ resolved
@@ -83,17 +83,13 @@
 let ROBUST_EPSILON: f32 = 2e-7;
 
 // New multisampled algorithm.
-<<<<<<< HEAD
-fn fill_path_ms(fill: CmdFill, wg_id: vec2<u32>, local_id: vec2<u32>) -> array<f32, PIXELS_PER_THREAD> {
-=======
 //
 // FIXME: This should return an array when https://github.com/gfx-rs/naga/issues/1930 is fixed.
 fn fill_path_ms(fill: CmdFill, wg_id: vec2<u32>, local_id: vec2<u32>, result: ptr<function, array<f32, PIXELS_PER_THREAD>>) {
-    let n_segs = fill.size_and_rule >> 1u;
->>>>>>> b5e3ae58
     let even_odd = (fill.size_and_rule & 1u) != 0u;
     if even_odd {
-        return fill_path_ms_evenodd(fill, wg_id, local_id);
+        fill_path_ms_evenodd(fill, wg_id, local_id, result);
+        return;
     }
     let n_segs = fill.size_and_rule >> 1u;
     let tile_origin = vec2(f32(wg_id.x) * f32(TILE_HEIGHT), f32(wg_id.y) * f32(TILE_WIDTH));
@@ -380,10 +376,10 @@
 #endif
         }
     }
-    return area;
-}
-
-fn fill_path_ms_evenodd(fill: CmdFill, wg_id: vec2<u32>, local_id: vec2<u32>) -> array<f32, PIXELS_PER_THREAD> {
+    *result = area;
+}
+
+fn fill_path_ms_evenodd(fill: CmdFill, wg_id: vec2<u32>, local_id: vec2<u32>, result: ptr<function, array<f32, PIXELS_PER_THREAD>>) {
     let n_segs = fill.size_and_rule >> 1u;
     let tile_origin = vec2(f32(wg_id.x) * f32(TILE_HEIGHT), f32(wg_id.y) * f32(TILE_WIDTH));
     let th_ix = local_id.y * (TILE_WIDTH / PIXELS_PER_THREAD) + local_id.x;
