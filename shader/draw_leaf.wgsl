--- conflicted
+++ resolved
@@ -112,11 +112,7 @@
         var transform = Transform();
         let draw_flags = bbox.draw_flags;
         if tag_word == DRAWTAG_FILL_LIN_GRADIENT || tag_word == DRAWTAG_FILL_RAD_GRADIENT ||
-<<<<<<< HEAD
-            tag_word == DRAWTAG_FILL_SWEEP_GRADIENT || tag_word == DRAWTAG_FILL_IMAGE 
-=======
-            tag_word == DRAWTAG_FILL_IMAGE
->>>>>>> 6c438cb1
+            tag_word == DRAWTAG_FILL_SWEEP_GRADIENT || tag_word == DRAWTAG_FILL_IMAGE
         {
             transform = read_transform(config.transform_base, bbox.trans_ix);
         }
