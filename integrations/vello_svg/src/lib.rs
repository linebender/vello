--- conflicted
+++ resolved
@@ -34,25 +34,16 @@
 
 use std::convert::Infallible;
 use usvg::NodeExt;
-<<<<<<< HEAD
 use vello::kurbo::{Affine, BezPath, Rect, Stroke};
 use vello::peniko::{Brush, Color, Fill};
 use vello::Scene;
-=======
-use vello::{
-    kurbo::{Affine, BezPath, Point, Rect, Stroke},
-    peniko::{Brush, Color, Fill},
-    SceneBuilder,
-};
 
 /// Re-export vello.
 pub use vello;
->>>>>>> b8f09b67
 
 /// Re-export usvg.
 pub use usvg;
 
-<<<<<<< HEAD
 /// Append a [`usvg::Tree`] into a Vello [`Scene`], with default error handling
 /// This will draw a red box over (some) unsupported elements
 ///
@@ -61,17 +52,6 @@
 /// See the [module level documentation](crate#unsupported-features) for a list of some unsupported svg features
 pub fn render_tree(sb: &mut Scene, svg: &usvg::Tree) {
     render_tree_with(sb, svg, default_error_handler).unwrap_or_else(|e| match e {});
-=======
-/// Append a [`usvg::Tree`] into a Vello [`SceneBuilder`], with default error
-/// handling. This will draw a red box over (some) unsupported elements
-///
-/// Calls [`render_tree_with`] with an error handler implementing the above.
-///
-/// See the [module level documentation](crate#unsupported-features) for a list
-/// of some unsupported svg features
-pub fn render_tree(sb: &mut SceneBuilder, svg: &usvg::Tree) {
-    render_tree_with(sb, svg, default_error_handler).unwrap_or_else(|e| match e {})
->>>>>>> b8f09b67
 }
 
 /// Append a [`usvg::Tree`] into a Vello [`Scene`].
@@ -79,16 +59,9 @@
 /// Calls [`render_tree_with`] with [`default_error_handler`].
 /// This will draw a red box over unsupported element types.
 ///
-<<<<<<< HEAD
 /// See the [module level documentation](crate#unsupported-features) for a list of some unsupported svg features
 pub fn render_tree_with<F: FnMut(&mut Scene, &usvg::Node) -> Result<(), E>, E>(
     sb: &mut Scene,
-=======
-/// See the [module level documentation](crate#unsupported-features) for a list
-/// of some unsupported svg features
-pub fn render_tree_with<F: FnMut(&mut SceneBuilder, &usvg::Node) -> Result<(), E>, E>(
-    sb: &mut SceneBuilder,
->>>>>>> b8f09b67
     svg: &usvg::Tree,
     mut on_err: F,
 ) -> Result<(), E> {
@@ -202,15 +175,9 @@
     Ok(())
 }
 
-<<<<<<< HEAD
 /// Error handler function for [`render_tree_with`] which draws a transparent red box
 /// instead of unsupported SVG features
 pub fn default_error_handler(sb: &mut Scene, node: &usvg::Node) -> Result<(), Infallible> {
-=======
-/// Error handler function for [`render_tree_with`] which draws a transparent
-/// red box instead of unsupported SVG features
-pub fn default_error_handler(sb: &mut SceneBuilder, node: &usvg::Node) -> Result<(), Infallible> {
->>>>>>> b8f09b67
     if let Some(bb) = node.calculate_bbox() {
         let rect = Rect {
             x0: bb.left() as f64,
