--- conflicted
+++ resolved
@@ -191,11 +191,8 @@
 cargo run_wasm -p with_winit --bin with_winit_bin
 ```
 
-<<<<<<< HEAD
-=======
 There is also a web demo [available here](https://linebender.github.io/vello) on supporting web browsers.
 
->>>>>>> 5d30f526
 > [!WARNING]
 > The web is not currently a primary target for Vello, and WebGPU implementations are incomplete, so you might run into issues running this example.
 
