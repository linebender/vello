<<<<<<< HEAD
target/
=======
/target
Cargo.lock
>>>>>>> 3933c159
<|MERGE_RESOLUTION|>--- conflicted
+++ resolved
@@ -1,6 +1,2 @@
-<<<<<<< HEAD
 target/
-=======
-/target
-Cargo.lock
->>>>>>> 3933c159
+Cargo.lock