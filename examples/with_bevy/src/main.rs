--- conflicted
+++ resolved
@@ -1,6 +1,6 @@
 use bevy::render::{Render, RenderSet};
-use vello::kurbo::{Affine, Point, Rect, Stroke};
-use vello::peniko::{Color, Fill, Gradient};
+use vello::kurbo::{Affine, Point, Rect};
+use vello::peniko::{Color, Fill, Gradient, Stroke};
 use vello::{Renderer, RendererOptions, Scene, SceneBuilder, SceneFragment};
 
 use bevy::{
@@ -30,11 +30,7 @@
                 &RendererOptions {
                     surface_format: None,
                     timestamp_period: queue.0.get_timestamp_period(),
-<<<<<<< HEAD
-                    use_cpu: false,
-=======
                     antialiasing_support: vello::AaSupport::area_only(),
->>>>>>> ec8867a8
                 },
             )
             .unwrap(),
@@ -46,17 +42,13 @@
 
 impl Plugin for VelloPlugin {
     fn build(&self, app: &mut App) {
-        let Ok(render_app) = app.get_sub_app_mut(RenderApp) else {
-            return;
-        };
+        let Ok(render_app) = app.get_sub_app_mut(RenderApp) else { return };
         // This should probably use the render graph, but working out the dependencies there is awkward
         render_app.add_systems(Render, render_scenes.in_set(RenderSet::Render));
     }
 
     fn finish(&self, app: &mut App) {
-        let Ok(render_app) = app.get_sub_app_mut(RenderApp) else {
-            return;
-        };
+        let Ok(render_app) = app.get_sub_app_mut(RenderApp) else { return };
         render_app.init_resource::<VelloRenderer>();
     }
 }
