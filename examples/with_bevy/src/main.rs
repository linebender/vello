--- conflicted
+++ resolved
@@ -1,7 +1,6 @@
 use bevy::render::{Render, RenderSet};
-use vello::fello::raw::tables::glyf::ToPathError;
-use vello::kurbo::{Affine, BezPath, PathEl, Point, Rect, Shape};
-use vello::peniko::{Color, Fill, Gradient, Join, Stroke};
+use vello::kurbo::{Affine, Point, Rect};
+use vello::peniko::{Color, Fill, Gradient, Stroke};
 use vello::{Renderer, RendererOptions, Scene, SceneBuilder, SceneFragment};
 
 use bevy::{
@@ -17,18 +16,6 @@
     },
 };
 
-fn main() {
-    App::new()
-        .add_plugins(DefaultPlugins)
-        .add_plugin(VelloPlugin)
-        .add_systems(Startup, setup)
-        .add_systems(Update, bevy::window::close_on_esc)
-        // .add_systems(Update, cube_rotator_system)
-        .add_plugin(ExtractComponentPlugin::<VelloScene>::default())
-        .add_systems(Update, render_fragment)
-        .run()
-}
-
 #[derive(Resource)]
 struct VelloRenderer(Renderer);
 
@@ -54,14 +41,7 @@
 
 impl Plugin for VelloPlugin {
     fn build(&self, app: &mut App) {
-<<<<<<< HEAD
-        let Ok(render_app) = app.get_sub_app_mut(RenderApp) else {
-            return;
-        };
-        render_app.init_resource::<VelloRenderer>();
-=======
         let Ok(render_app) = app.get_sub_app_mut(RenderApp) else { return };
->>>>>>> 1aed7fb2
         // This should probably use the render graph, but working out the dependencies there is awkward
         render_app.add_systems(Render, render_scenes.in_set(RenderSet::Render));
     }
@@ -80,39 +60,25 @@
     queue: Res<RenderQueue>,
 ) {
     for scene in &mut scenes {
-        let Some(gpu_image) = gpu_images.get(&scene.1) else {
-            continue;
-        };
-
+        let gpu_image = gpu_images.get(&scene.1).unwrap();
         let params = vello::RenderParams {
-            base_color: vello::peniko::Color::TRANSPARENT,
+            base_color: vello::peniko::Color::AQUAMARINE,
             width: gpu_image.size.x as u32,
             height: gpu_image.size.y as u32,
         };
         renderer
             .0
             .render_to_texture(
-                // WGPU
                 device.wgpu_device(),
-<<<<<<< HEAD
-                // WGPU
-                &*queue,
-                // Vello
-=======
                 &queue,
->>>>>>> 1aed7fb2
                 &scene.0,
-                // WGPU
                 &gpu_image.texture_view,
-                // Vello
                 &params,
             )
             .unwrap();
     }
 }
 
-<<<<<<< HEAD
-=======
 fn main() {
     App::new()
         .add_plugins(DefaultPlugins)
@@ -125,7 +91,6 @@
         .run()
 }
 
->>>>>>> 1aed7fb2
 // Marks the main pass cube, to which the texture is applied.
 #[derive(Component)]
 struct MainPassCube;
@@ -240,123 +205,39 @@
     }
 }
 
-fn render_fragment(mut fragment: Query<&mut VelloFragment>, mut time: Res<Time>) {
+fn render_fragment(mut fragment: Query<&mut VelloFragment>, mut frame: Local<usize>) {
     let mut fragment = fragment.single_mut();
     let mut builder = SceneBuilder::for_fragment(&mut fragment.0);
-    render_brush_transform(&mut builder, time.elapsed_seconds_f64());
-    // *time += 1;
-}
-
-fn render_brush_transform(sb: &mut SceneBuilder, time: f64) {
-    // let th = (std::f64::consts::PI / 180.0) * (i as f64);
-    // let linear = Gradient::new_linear((0.0, 0.0), (0.0, 200.0)).with_stops([
-    //     Color::RED,
-    //     Color::GREEN,
-    //     Color::BLUE,
-    // ]);
-
-    let fill_color = Color::CHARTREUSE;
-    let stroke_color = Color::ORCHID;
-
-    let start_point: Point = Point::default();
-
-    let origin_curve: PathEl = PathEl::CurveTo(
-        Point::new(0.0, 100.0),
-        Point::new(100.0, 0.0),
-        Point::new(100.0, 100.0),
-    );
-
-    let percent: f64 = time.sin().mul_add(0.5, 0.5);
-    let new_curve: PathEl;
-
-    match origin_curve {
-        PathEl::CurveTo(b, c, d) => {
-            let ab = Point::lerp(start_point, b, percent);
-            let bc = Point::lerp(b, c, percent);
-            let cd = Point::lerp(c, d, percent);
-
-            let abc = Point::lerp(ab, bc, percent);
-            let bcd = Point::lerp(bc, cd, percent);
-
-            let abcd = Point::lerp(abc, bcd, percent);
-
-            new_curve = PathEl::CurveTo(ab, abc, abcd);
-        }
-        _ => {
-            return;
-        }
-    }
-
-    let path = BezPath::from_vec(vec![PathEl::MoveTo(start_point), new_curve]);
-
+    render_brush_transform(&mut builder, *frame);
+    *frame += 1;
+}
+
+fn render_brush_transform(sb: &mut SceneBuilder, i: usize) {
+    let th = (std::f64::consts::PI / 180.0) * (i as f64);
+    let linear = Gradient::new_linear((0.0, 0.0), (0.0, 200.0)).with_stops([
+        Color::RED,
+        Color::GREEN,
+        Color::BLUE,
+    ]);
     sb.fill(
         Fill::NonZero,
-        Affine::IDENTITY,
-        &fill_color,
-        // &linear,
-        None,
-        // Some(around_center(Affine::rotate(th), Point::new(150.0, 150.0))),
+        Affine::translate((106.0, 106.0)),
+        &linear,
+        Some(around_center(Affine::rotate(th), Point::new(150.0, 150.0))),
         &Rect::from_origin_size(Point::default(), (300.0, 300.0)),
     );
     sb.stroke(
-        &Stroke::new(10.0),
-        Affine::translate((106.0, 106.0)),
-        &stroke_color,
-        // &linear,
-        None,
-        // Some(around_center(
-        //     Affine::rotate(th + std::f64::consts::PI / 2.),
-        //     Point::new(176.5, 176.5),
-        // )),
-        // &Rect::from_origin_size(Point::new(53.0, 53.0), (406.0, 406.0)),
-        &path.elements(),
+        &Stroke::new(106.0),
+        Affine::IDENTITY,
+        &linear,
+        Some(around_center(
+            Affine::rotate(th + std::f64::consts::PI / 2.),
+            Point::new(176.5, 176.5),
+        )),
+        &Rect::from_origin_size(Point::new(53.0, 53.0), (406.0, 406.0)),
     );
 }
 
 fn around_center(xform: Affine, center: Point) -> Affine {
     Affine::translate(center.to_vec2()) * xform * Affine::translate(-center.to_vec2())
-}
-
-// TODO
-pub fn interpolate_bezpath(path: BezPath, t: f64) {}
-
-pub fn interpolate_pathel(path0: PathEl, path1: PathEl, t: f64) -> Option<PathEl> {
-    let a: Point;
-    match path0 {
-        PathEl::MoveTo(p) => a = p,
-        PathEl::LineTo(p) => a = p,
-        PathEl::QuadTo(_, p) => a = p,
-        PathEl::CurveTo(_, _, p) => a = p,
-        PathEl::ClosePath => return None,
-    }
-
-    let path: PathEl;
-
-    match path1 {
-        PathEl::MoveTo(_) => return None,
-        PathEl::LineTo(b) => path = PathEl::LineTo(Point::lerp(a, b, t)),
-        PathEl::QuadTo(b, c) => {
-            let ab: Point = Point::lerp(a, b, t);
-            let bc: Point = Point::lerp(b, c, t);
-
-            let abc: Point = Point::lerp(ab, bc, t);
-
-            path = PathEl::QuadTo(ab, abc);
-        }
-        PathEl::CurveTo(b, c, d) => {
-            let ab = Point::lerp(a, b, t);
-            let bc = Point::lerp(b, c, t);
-            let cd = Point::lerp(c, d, t);
-
-            let abc = Point::lerp(ab, bc, t);
-            let bcd = Point::lerp(bc, cd, t);
-
-            let abcd = Point::lerp(abc, bcd, t);
-
-            path = PathEl::CurveTo(ab, abc, abcd);
-        }
-        PathEl::ClosePath => return None,
-    }
-
-    Some(path)
 }