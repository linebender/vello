[package]
name = "with_winit"
version = "0.0.0"
description = "An example using vello to render to a winit window"
edition.workspace = true
license.workspace = true
repository.workspace = true
publish = false

[lib]
name = "with_winit"
crate-type = ["cdylib", "lib"]

[features]
default = []
# Enable the use of wgpu-profiler. This is an optional feature for times when we use a git dependency on
# wgpu (which means the dependency used in wgpu-profiler would be incompatible)
wgpu-profiler = ["dep:wgpu-profiler", "vello/wgpu-profiler"]

[lints]
workspace = true

[[bin]]
# Stop the PDB collision warning on windows
name = "with_winit_bin"
path = "src/main.rs"


[dependencies]
vello = { workspace = true, features = ["buffer_labels", "debug_layers"] }
scenes = { workspace = true }

anyhow = { workspace = true }
clap = { workspace = true, features = ["derive"] }
pollster = { workspace = true }
wgpu-profiler = { workspace = true, optional = true }

winit = "0.30.5"
log = { workspace = true }

# We're still using env-logger, but we want to use tracing spans to allow using
# tracing_android_trace
tracing = { version = "0.1.40", features = ["log-always"] }
ash = { version = "0.38.0", default-features = false }

[target.'cfg(not(target_os = "android"))'.dependencies]
# We use android_logger on Android
env_logger = "0.11.5"

[target.'cfg(not(any(target_arch = "wasm32", target_os = "android")))'.dependencies]
vello = { workspace = true, features = ["hot_reload"] }
vello_shaders = { workspace = true, features = ["compile"] }
notify-debouncer-mini = "0.4.1"


[target.'cfg(target_os = "android")'.dependencies]
winit = { version = "0.30.5", features = ["android-native-activity"] }
android_logger = "0.14.1"

tracing_android_trace = "0.1.1"
tracing-subscriber = { version = "0.3.18", default-features = false, features = [
    "std",
    "registry",
] }
profiling = { version = "1.0.15", features = ["profile-with-tracing"] }
ndk = { version = "0.9", features = ["api-level-33", "nativewindow"] }

[target.'cfg(target_arch = "wasm32")'.dependencies]
console_error_panic_hook = "0.1.7"
console_log = "1.0.0"
wasm-bindgen-futures = "0.4.43"
web-sys = { version = "0.3.70", features = ["HtmlCollection", "Text"] }
web-time = { workspace = true }
<<<<<<< HEAD
# If updating, also update in .github/workflows/web-demo.yml
wasm-bindgen = "=0.2.95"

[target.wasm32-unknown-unknown.dependencies]
# We have a transitive dependency on getrandom and it does not automatically
# support wasm32-unknown-unknown. We need to enable the js feature.
getrandom = { version = "0.2.15", features = ["js"] }
=======
getrandom = { version = "0.2.15", features = ["js"] }

[package.metadata.android.application]
debuggable = true

[package.metadata.android.sdk]
target_sdk_version = 33
min_sdk_version = 33
>>>>>>> fe1dd9fc
<|MERGE_RESOLUTION|>--- conflicted
+++ resolved
@@ -71,7 +71,6 @@
 wasm-bindgen-futures = "0.4.43"
 web-sys = { version = "0.3.70", features = ["HtmlCollection", "Text"] }
 web-time = { workspace = true }
-<<<<<<< HEAD
 # If updating, also update in .github/workflows/web-demo.yml
 wasm-bindgen = "=0.2.95"
 
@@ -79,13 +78,10 @@
 # We have a transitive dependency on getrandom and it does not automatically
 # support wasm32-unknown-unknown. We need to enable the js feature.
 getrandom = { version = "0.2.15", features = ["js"] }
-=======
-getrandom = { version = "0.2.15", features = ["js"] }
 
 [package.metadata.android.application]
 debuggable = true
 
 [package.metadata.android.sdk]
 target_sdk_version = 33
-min_sdk_version = 33
->>>>>>> fe1dd9fc
+min_sdk_version = 33